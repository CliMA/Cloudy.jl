name = "Cloudy"
uuid = "9e3b23bb-e7cc-4b94-886c-65de2234ba87"
authors = ["Climate Modeling Alliance"]
version = "0.3.0"

[deps]
DocStringExtensions = "ffbed154-4ef7-542d-bbb7-c09d3a79fcae"
LinearAlgebra = "37e2e46d-f89d-539d-b4ee-838fcccc9c8e"
Logging = "56ddb016-857b-54e1-b83d-db4d58db5568"
NumericalIntegration = "e7bfaba1-d571-5449-8927-abc22e82249b"
Optim = "429524aa-4258-5aef-a3af-852621145aeb"
QuadGK = "1fd47b50-473d-5c70-9696-f719f8f3bcdc"
RecursiveArrayTools = "731186ca-8d62-57ce-b412-fbd966d074cd"
SpecialFunctions = "276daf66-3868-5448-9aa4-cd146d93841b"
TerminalLoggers = "5d786b92-1e48-4d6f-9151-6b4477ca9bed"

[compat]
DocStringExtensions = "0.9"
<<<<<<< HEAD
LinearAlgebra = "1"
Logging = "1"
NumericalIntegration = "0.3.3"
Optim = "1.7"
=======
HCubature = "1.5"
LinearAlgebra = "1"
Logging = "1"
NumericalIntegration = "0.3.3"
>>>>>>> 17db43d6
QuadGK = "2.9"
RecursiveArrayTools = "2.38"
SpecialFunctions = "2.3"
TerminalLoggers = "0.1"
julia = "1.9"<|MERGE_RESOLUTION|>--- conflicted
+++ resolved
@@ -1,7 +1,7 @@
 name = "Cloudy"
 uuid = "9e3b23bb-e7cc-4b94-886c-65de2234ba87"
 authors = ["Climate Modeling Alliance"]
-version = "0.3.0"
+version = "0.3.1"
 
 [deps]
 DocStringExtensions = "ffbed154-4ef7-542d-bbb7-c09d3a79fcae"
@@ -16,17 +16,10 @@
 
 [compat]
 DocStringExtensions = "0.9"
-<<<<<<< HEAD
 LinearAlgebra = "1"
 Logging = "1"
 NumericalIntegration = "0.3.3"
 Optim = "1.7"
-=======
-HCubature = "1.5"
-LinearAlgebra = "1"
-Logging = "1"
-NumericalIntegration = "0.3.3"
->>>>>>> 17db43d6
 QuadGK = "2.9"
 RecursiveArrayTools = "2.38"
 SpecialFunctions = "2.3"
