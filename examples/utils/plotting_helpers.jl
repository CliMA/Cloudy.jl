using Plots

include("./box_model_helpers.jl")
include("./rainshaft_helpers.jl")

"""
  plot_moments(sol, p; file_name = "test_moments.png")
<<<<<<< HEAD

  `sol` - ODE solution
  `p` - additional ODE parameters carried in the solver
Plots the moment time series results
"""
function plot_moments!(sol, p; file_name="examples/test_moments.png")
    time = sol.t
    moments = vcat(reshape.(sol.u', 1, size(sol.u[1]')[1] * size(sol.u[1]')[2])...)

    Ndist = length(p.pdists)
    n_params = [nparams(p.pdists[i]) for i in 1:Ndist]
    Nmom_min = minimum(n_params)
    Nmom_max = maximum(n_params)
    moments_sum = zeros(length(time), Nmom_min)

    plt = Array{Plots.Plot}(undef, Nmom_max)
    for i in 1:Nmom_max
        plt[i] = plot()
    end
    
    ind = 1
    for i in 1:Ndist
        for j in 1:n_params[i]
            plt[j] = plot(plt[j], 
                time,
                moments[:,j+ind-1],
                linewidth=2,
                xaxis="time [s]",
                yaxis="M"*string(j-1),
                label="M_{"*string(j-1)*","*string(i)*"}",
                ylims=(-0.1*maximum(moments[:,j+ind-1]), 1.1*maximum(moments[:,j+ind-1]))
            )
            if j <= Nmom_min
                moments_sum[:, j] += moments[:, j+ind-1]
            end
        end
        ind += n_params[i]
    end
    for i in 1:Nmom_min
        plt[i] = plot(plt[i],
            time,
            moments_sum[:,i],
            linestyle=:dash,
            linecolor=:black,
            label="M_"*string(i-1),
            linewidth=2,
            ylims=(-0.1*maximum(moments_sum[:,i]), 1.1*maximum(moments_sum[:,i]))
        )
    end
    Nrow = floor(Int, sqrt(Nmom_max))
    Ncol = ceil(Int, sqrt(Nmom_max))
    if Nrow * Ncol < Nmom_max
        Nrow += 1
    end
    plot(plt..., layout = grid(Nrow, Ncol), 
        size = (Ncol*500, Nrow*350), 
        foreground_color_legend = nothing,
        left_margin = 5Plots.mm, 
        bottom_margin = 5Plots.mm)
    savefig(file_name)
end

"""
  plot_spectra(sol, p; file_name = "test_spectra.png", logxrange=(0, 8))

  `sol` - ODE solution
  `p` - additional ODE parameters carried in the solver
Plots the spectra
"""
function plot_spectra!(sol, p; file_name="examples/test_spectra.png", logxrange=(0, 8))
    x = 10 .^ (collect(range(logxrange[1], logxrange[2], 100)))
    r = (x * 3 / 4 / π) .^ (1/3)

    moments = vcat(reshape.(sol.u', 1, size(sol.u[1]')[1] * size(sol.u[1]')[2])...)
    Ndist = length(p.pdists)
    n_params = [nparams(p.pdists[i]) for i in 1:Ndist]

    plt = Array{Plots.Plot}(undef, 3)
    t_ind = [1, floor(Int, length(sol.t)/2), length(sol.t)]
    sp_sum = zeros(length(r), 3)
    
    for i in 1:3
        ind = 1
        plt[i] = plot()
        for j in 1:Ndist
            update_dist_from_moments!(p.pdists[j], moments[t_ind[i], ind:ind+n_params[j]-1])
            plot!(r,
                3*x.^2 .*p.pdists[j].(x),
                linewidth=2,
                xaxis=:log,
                yaxis="dV / d(ln r)",
                xlabel="r",
                label="Pdist "*string(j),
                title = "time = "*string(round(sol.t[t_ind[i]], sigdigits = 4))
            )
            sp_sum[:, i] += 3*x.^2 .*p.pdists[j].(x)
            ind += n_params[j]
        end
        plot!(r,
            sp_sum[:, i],
            linewidth=2,
            linestyle=:dash,
            linecolor=:black,
            label="Sum"
        )
    end

    plot(plt..., layout = grid(1,3), 
        size = (1500, 350), 
        foreground_color_legend = nothing,
        left_margin = 7Plots.mm, 
        bottom_margin = 8Plots.mm)
    savefig(file_name)
end

"""
  plot_box_model_results(ode_sol, dists; outfile = "box_model.pdf")

  `sol` - ODE solution
  `p` - additional ODE parameters carried in the solver
Plots box model simulation results for arbitrary number and any combination of modes
"""
function plot_moments_and_params!(sol, p; yscale = :log10, file_name = "examples/box_model.pdf")
    time = sol.t
    moments = vcat(reshape.(sol.u', 1, size(sol.u[1]')[1] * size(sol.u[1]')[2])...)
    params = similar(moments)

    n_dist = length(p.pdists)
    plt = Array{Plots.Plot}(undef, n_dist * 2)
    n_params = [nparams(p.pdists[i]) for i in 1:n_dist]
    ind = 1
    for i in 1:n_dist
        rng = ind:ind+n_params[i]-1
        for j in 1:size(params)[1]
            CPD.update_dist_from_moments!(p.pdists[i], moments[j, rng])
            params[j, rng] = vcat(CPD.get_params(p.pdists[i])[2]...)
=======

  `sol` - ODE solution
  `p` - additional ODE parameters carried in the solver
Plots the moment time series results
"""
function plot_moments!(sol, p; file_name="examples/test_moments.png")
    time = sol.t
    moments = vcat(reshape.(sol.u', 1, size(sol.u[1]')[1] * size(sol.u[1]')[2])...)

    Ndist = length(p.pdists)
    n_params = [nparams(p.pdists[i]) for i in 1:Ndist]
    Nmom_min = minimum(n_params)
    Nmom_max = maximum(n_params)
    moments_sum = zeros(length(time), Nmom_min)

    plt = Array{Plots.Plot}(undef, Nmom_max)
    for i in 1:Nmom_max
        plt[i] = plot()
    end
    
    ind = 1
    for i in 1:Ndist
        for j in 1:n_params[i]
            plt[j] = plot(plt[j], 
                time,
                moments[:,j+ind-1],
                linewidth=2,
                xaxis="time [s]",
                yaxis="M"*string(j-1),
                label="M_{"*string(j-1)*","*string(i)*"}",
                ylims=(-0.1*maximum(moments[:,j+ind-1]), 1.1*maximum(moments[:,j+ind-1]))
            )
            if j <= Nmom_min
                moments_sum[:, j] += moments[:, j+ind-1]
            end
        end
        ind += n_params[i]
    end
    for i in 1:Nmom_min
        plt[i] = plot(plt[i],
            time,
            moments_sum[:,i],
            linestyle=:dash,
            linecolor=:black,
            label="M_"*string(i-1),
            linewidth=2,
            ylims=(-0.1*maximum(moments_sum[:,i]), 1.1*maximum(moments_sum[:,i]))
        )
    end
    Nrow = floor(Int, sqrt(Nmom_max))
    Ncol = ceil(Int, sqrt(Nmom_max))
    if Nrow * Ncol < Nmom_max
        Nrow += 1
    end
    plot(plt..., layout = grid(Nrow, Ncol), 
        size = (Ncol*500, Nrow*350), 
        foreground_color_legend = nothing,
        left_margin = 5Plots.mm, 
        bottom_margin = 5Plots.mm)
    savefig(file_name)
end

"""
  plot_spectra(sol, p; file_name = "test_spectra.png", logxrange=(0, 8))

  `sol` - ODE solution
  `p` - additional ODE parameters carried in the solver
Plots the spectra
"""
function plot_spectra!(sol, p; file_name="examples/test_spectra.png", logxrange=(0, 8))
    x = 10 .^ (collect(range(logxrange[1], logxrange[2], 100)))
    r = (x * 3 / 4 / π) .^ (1/3)

    moments = vcat(reshape.(sol.u', 1, size(sol.u[1]')[1] * size(sol.u[1]')[2])...)
    Ndist = length(p.pdists)
    n_params = [nparams(p.pdists[i]) for i in 1:Ndist]

    plt = Array{Plots.Plot}(undef, 3)
    t_ind = [1, floor(Int, length(sol.t)/2), length(sol.t)]
    sp_sum = zeros(length(r), 3)
    
    for i in 1:3
        ind = 1
        plt[i] = plot()
        for j in 1:Ndist
            update_dist_from_moments!(p.pdists[j], moments[t_ind[i], ind:ind+n_params[j]-1])
            plot!(r,
                3*x.^2 .*p.pdists[j].(x),
                linewidth=2,
                xaxis=:log,
                yaxis="dV / d(ln r)",
                xlabel="r",
                label="Pdist "*string(j),
                title = "time = "*string(round(sol.t[t_ind[i]], sigdigits = 4))
            )
            sp_sum[:, i] += 3*x.^2 .*p.pdists[j].(x)
            ind += n_params[j]
>>>>>>> f9501169
        end
        plot!(r,
            sp_sum[:, i],
            linewidth=2,
            linestyle=:dash,
            linecolor=:black,
            label="Sum"
        )
    end
    

<<<<<<< HEAD
        plot()
        for j in rng
            plot!(time, moments[:, j], linewidth=3, label="M_"*string(j-1), yscale = yscale)
        end
        plt[2*i-1] = plot!(xaxis="time", yaxis="moments (mode "*string(i)*")")
        
        plot()
        for j in rng
            plot!(time, params[:, j], linewidth=3, label="p_"*string(j-ind+1), yscale = yscale)
        end
        plt[2*i] = plot!(xaxis="time", yaxis="parameters (mode "*string(i)*")")

        ind += n_params[i]
    end

    plot(plt..., layout = grid(n_dist, 2), foreground_color_legend = nothing,
        size = (800, 270 * n_dist), 
        left_margin = 5Plots.mm,
        bottom_margin = 5Plots.mm
    )
=======
    plot(plt..., layout = grid(1,3), 
        size = (1500, 350), 
        foreground_color_legend = nothing,
        left_margin = 7Plots.mm, 
        bottom_margin = 8Plots.mm)
    savefig(file_name)
end

"""
  plot_params!(sol, p; file_name = "examples/box_model.pdf")

  `sol` - ODE solution
  `p` - additional ODE parameters carried in the solver
Plots the evolution of particle distribution parameters in time.
"""
function plot_params!(sol, p; yscale = :log10, file_name = "examples/box_model.pdf")
    time = sol.t
    moments = vcat(reshape.(sol.u', 1, size(sol.u[1]')[1] * size(sol.u[1]')[2])...)
    params = similar(moments)

    n_dist = length(p.pdists)
    plt = Array{Plots.Plot}(undef, n_dist)
    n_params = [nparams(p.pdists[i]) for i in 1:n_dist]
    ind = 1
    for i in 1:n_dist
        rng = ind:ind+n_params[i]-1
        for j in 1:size(params)[1]
            CPD.update_dist_from_moments!(p.pdists[i], moments[j, rng])
            params[j, rng] = vcat(CPD.get_params(p.pdists[i])[2]...)
        end
        
        plot()
        for j in rng
            plot!(time, params[:, j], linewidth=2, label="p_"*string(j-ind+1), yscale = yscale)
        end
        plt[i] = plot!(xaxis="time", yaxis="parameters (mode "*string(i)*")")

        ind += n_params[i]
    end
    nrow = floor(Int, sqrt(n_dist))
    ncol = ceil(Int, sqrt(n_dist))
    if nrow * ncol < n_dist
        nrow += 1
    end
    plot(plt..., layout = grid(nrow, ncol), 
        size = (ncol*400, nrow*270), 
        foreground_color_legend = nothing,
        left_margin = 5Plots.mm, 
        bottom_margin = 5Plots.mm
        )
>>>>>>> f9501169
    savefig(file_name)
end

"""
  plot_rainshaft_results(z, res, par; outfile = "rainshaft.pdf")

  `z` - array of discrete hieghts
  `res` - results of ODE; an array containing matrices of prognostic moments of arbitrary number of modes at discrete times.
  `ODE_parameters` - a dict containing array of distributions and terminal celocity coefficients
Plots rainshaft simulation results for arbitrary number and any combination of modes
"""
function plot_rainshaft_results(z, res, par; file_name = "examples/rainshaft.pdf", plot_analytical_sedimentation = false)
    ic = res[1]
    n_dist = length(par[:dist])
    nm = [nparams(dist) for dist in par[:dist]]
    nm_max = maximum(nm)
    n_plots = nm_max * n_dist
    p = Array{Plots.Plot}(undef, n_plots)
    nt = length(res)
    plot_time_inds = [1, floor(Int, nt/5), floor(Int, 2*nt/5), floor(Int, 3*nt/5), floor(Int, 4*nt/5), nt]
    for i in 1:n_dist
        for j in 1:nm_max
            xlabel_ext = " (mode "*string(i)*")"
            p[(i-1)*nm_max+j] = plot(xaxis = "M_" * string(j-1) * xlabel_ext, yaxis = "z(km)")
            if j > nm[i] continue end
            for (k, t_ind) in enumerate(plot_time_inds)
                plot!(res[t_ind][:,(i-1)*nm_max+j], z/1000, lw = 3, c = k, label = false)
            end
        end
    end

    if plot_analytical_sedimentation
        for (k, t_ind) in enumerate(plot_time_inds)
            t = t_ind * par[:dt]
            ind = 1
            for i in 1:n_dist
                sdm_anl = analytical_sol(par[:dist][i], ic[:, ind:ind-1+nm[i]], par[:vel], z, t)
                for j in 1:nm[i]
                    plot!(p[(i-1)*nm_max+j], sdm_anl[:, j], z/1000, lw = 1, ls = :dash, c = k, label = false)
                end
                ind += nm[i]
            end
        end
        plot!(p[1], NaN.*z, z/1000, lw = 3, ls = :solid, c = :black, label = "numerical solution")
        plot!(p[1], NaN.*z, z/1000, lw = 1, ls = :dash, c = :black, label = "analytical sedimentation")
    end
    plot(
        p..., 
        layout = grid(n_dist, nm_max), 
        foreground_color_legend = nothing, 
        size = (400 * nm_max, 270 * n_dist),
        left_margin = 5Plots.mm,
        bottom_margin = 7Plots.mm,
        )
    savefig(file_name)
end<|MERGE_RESOLUTION|>--- conflicted
+++ resolved
@@ -5,7 +5,6 @@
 
 """
   plot_moments(sol, p; file_name = "test_moments.png")
-<<<<<<< HEAD
 
   `sol` - ODE solution
   `p` - additional ODE parameters carried in the solver
@@ -112,168 +111,8 @@
             label="Sum"
         )
     end
-
-    plot(plt..., layout = grid(1,3), 
-        size = (1500, 350), 
-        foreground_color_legend = nothing,
-        left_margin = 7Plots.mm, 
-        bottom_margin = 8Plots.mm)
-    savefig(file_name)
-end
-
-"""
-  plot_box_model_results(ode_sol, dists; outfile = "box_model.pdf")
-
-  `sol` - ODE solution
-  `p` - additional ODE parameters carried in the solver
-Plots box model simulation results for arbitrary number and any combination of modes
-"""
-function plot_moments_and_params!(sol, p; yscale = :log10, file_name = "examples/box_model.pdf")
-    time = sol.t
-    moments = vcat(reshape.(sol.u', 1, size(sol.u[1]')[1] * size(sol.u[1]')[2])...)
-    params = similar(moments)
-
-    n_dist = length(p.pdists)
-    plt = Array{Plots.Plot}(undef, n_dist * 2)
-    n_params = [nparams(p.pdists[i]) for i in 1:n_dist]
-    ind = 1
-    for i in 1:n_dist
-        rng = ind:ind+n_params[i]-1
-        for j in 1:size(params)[1]
-            CPD.update_dist_from_moments!(p.pdists[i], moments[j, rng])
-            params[j, rng] = vcat(CPD.get_params(p.pdists[i])[2]...)
-=======
-
-  `sol` - ODE solution
-  `p` - additional ODE parameters carried in the solver
-Plots the moment time series results
-"""
-function plot_moments!(sol, p; file_name="examples/test_moments.png")
-    time = sol.t
-    moments = vcat(reshape.(sol.u', 1, size(sol.u[1]')[1] * size(sol.u[1]')[2])...)
-
-    Ndist = length(p.pdists)
-    n_params = [nparams(p.pdists[i]) for i in 1:Ndist]
-    Nmom_min = minimum(n_params)
-    Nmom_max = maximum(n_params)
-    moments_sum = zeros(length(time), Nmom_min)
-
-    plt = Array{Plots.Plot}(undef, Nmom_max)
-    for i in 1:Nmom_max
-        plt[i] = plot()
-    end
     
-    ind = 1
-    for i in 1:Ndist
-        for j in 1:n_params[i]
-            plt[j] = plot(plt[j], 
-                time,
-                moments[:,j+ind-1],
-                linewidth=2,
-                xaxis="time [s]",
-                yaxis="M"*string(j-1),
-                label="M_{"*string(j-1)*","*string(i)*"}",
-                ylims=(-0.1*maximum(moments[:,j+ind-1]), 1.1*maximum(moments[:,j+ind-1]))
-            )
-            if j <= Nmom_min
-                moments_sum[:, j] += moments[:, j+ind-1]
-            end
-        end
-        ind += n_params[i]
-    end
-    for i in 1:Nmom_min
-        plt[i] = plot(plt[i],
-            time,
-            moments_sum[:,i],
-            linestyle=:dash,
-            linecolor=:black,
-            label="M_"*string(i-1),
-            linewidth=2,
-            ylims=(-0.1*maximum(moments_sum[:,i]), 1.1*maximum(moments_sum[:,i]))
-        )
-    end
-    Nrow = floor(Int, sqrt(Nmom_max))
-    Ncol = ceil(Int, sqrt(Nmom_max))
-    if Nrow * Ncol < Nmom_max
-        Nrow += 1
-    end
-    plot(plt..., layout = grid(Nrow, Ncol), 
-        size = (Ncol*500, Nrow*350), 
-        foreground_color_legend = nothing,
-        left_margin = 5Plots.mm, 
-        bottom_margin = 5Plots.mm)
-    savefig(file_name)
-end
-
-"""
-  plot_spectra(sol, p; file_name = "test_spectra.png", logxrange=(0, 8))
-
-  `sol` - ODE solution
-  `p` - additional ODE parameters carried in the solver
-Plots the spectra
-"""
-function plot_spectra!(sol, p; file_name="examples/test_spectra.png", logxrange=(0, 8))
-    x = 10 .^ (collect(range(logxrange[1], logxrange[2], 100)))
-    r = (x * 3 / 4 / π) .^ (1/3)
-
-    moments = vcat(reshape.(sol.u', 1, size(sol.u[1]')[1] * size(sol.u[1]')[2])...)
-    Ndist = length(p.pdists)
-    n_params = [nparams(p.pdists[i]) for i in 1:Ndist]
-
-    plt = Array{Plots.Plot}(undef, 3)
-    t_ind = [1, floor(Int, length(sol.t)/2), length(sol.t)]
-    sp_sum = zeros(length(r), 3)
-    
-    for i in 1:3
-        ind = 1
-        plt[i] = plot()
-        for j in 1:Ndist
-            update_dist_from_moments!(p.pdists[j], moments[t_ind[i], ind:ind+n_params[j]-1])
-            plot!(r,
-                3*x.^2 .*p.pdists[j].(x),
-                linewidth=2,
-                xaxis=:log,
-                yaxis="dV / d(ln r)",
-                xlabel="r",
-                label="Pdist "*string(j),
-                title = "time = "*string(round(sol.t[t_ind[i]], sigdigits = 4))
-            )
-            sp_sum[:, i] += 3*x.^2 .*p.pdists[j].(x)
-            ind += n_params[j]
->>>>>>> f9501169
-        end
-        plot!(r,
-            sp_sum[:, i],
-            linewidth=2,
-            linestyle=:dash,
-            linecolor=:black,
-            label="Sum"
-        )
-    end
-    
-
-<<<<<<< HEAD
-        plot()
-        for j in rng
-            plot!(time, moments[:, j], linewidth=3, label="M_"*string(j-1), yscale = yscale)
-        end
-        plt[2*i-1] = plot!(xaxis="time", yaxis="moments (mode "*string(i)*")")
-        
-        plot()
-        for j in rng
-            plot!(time, params[:, j], linewidth=3, label="p_"*string(j-ind+1), yscale = yscale)
-        end
-        plt[2*i] = plot!(xaxis="time", yaxis="parameters (mode "*string(i)*")")
-
-        ind += n_params[i]
-    end
-
-    plot(plt..., layout = grid(n_dist, 2), foreground_color_legend = nothing,
-        size = (800, 270 * n_dist), 
-        left_margin = 5Plots.mm,
-        bottom_margin = 5Plots.mm
-    )
-=======
+
     plot(plt..., layout = grid(1,3), 
         size = (1500, 350), 
         foreground_color_legend = nothing,
@@ -324,7 +163,6 @@
         left_margin = 5Plots.mm, 
         bottom_margin = 5Plots.mm
         )
->>>>>>> f9501169
     savefig(file_name)
 end
 
