--- conflicted
+++ resolved
@@ -366,21 +366,13 @@
 end
 
 """
-<<<<<<< HEAD
-    update_dist_from_moments(pdist::GammaPrimitiveParticleDistribution{FT}, moments::Array{FT})
-=======
     update_dist_from_moments(pdist::GammaPrimitiveParticleDistribution{FT}, moments::Tuple{FT, FT, FT})
->>>>>>> a2e21a63
 
 Returns a new gamma distribution given the first three moments
 """
 function update_dist_from_moments(
     pdist::GammaPrimitiveParticleDistribution{FT},
-<<<<<<< HEAD
-    moments::Array{FT};
-=======
     moments::Tuple{FT, FT, FT};
->>>>>>> a2e21a63
     param_range = (; :θ => (eps(FT), Inf), :k => (eps(FT), Inf)),
 ) where {FT <: Real}
     if moments[1] > eps(FT) && moments[2] > eps(FT) && moments[3] > eps(FT)
@@ -397,21 +389,13 @@
 end
 
 """
-<<<<<<< HEAD
-    update_dist_from_moments(pdist::LognormalPrimitiveParticleDistribution{FT}, moments::Array{FT})
-=======
     update_dist_from_moments(pdist::LognormalPrimitiveParticleDistribution{FT}, moments::Tuple{FT, FT})
->>>>>>> a2e21a63
 
 Returns a new lognormal distribution given the first three moments
 """
 function update_dist_from_moments(
     pdist::LognormalPrimitiveParticleDistribution{FT},
-<<<<<<< HEAD
-    moments::Array{FT};
-=======
     moments::Tuple{FT, FT, FT};
->>>>>>> a2e21a63
     param_range = (; :μ => (-Inf, Inf), :σ => (eps(FT), Inf)),
 ) where {FT <: Real}
     if moments[1] > eps(FT) && moments[2] > eps(FT) && moments[3] > eps(FT)
@@ -425,21 +409,13 @@
 end
 
 """
-<<<<<<< HEAD
-    update_dist_from_moments(pdist::ExponentialPrimitiveParticleDistribution{FT}, moments::Array{FT})
-=======
     update_dist_from_moments(pdist::ExponentialPrimitiveParticleDistribution{FT}, moments::Tuple{FT, FT})
->>>>>>> a2e21a63
 
 Returns a new exponential distribution given the first two moments
 """
 function update_dist_from_moments(
     pdist::ExponentialPrimitiveParticleDistribution{FT},
-<<<<<<< HEAD
-    moments::Array{FT};
-=======
     moments::Tuple{FT, FT};
->>>>>>> a2e21a63
     param_range = (; :θ => (eps(FT), Inf)),
 ) where {FT <: Real}
     if moments[1] > eps(FT) && moments[2] > eps(FT)
@@ -452,21 +428,13 @@
 end
 
 """
-<<<<<<< HEAD
-    update_dist_from_moments(pdist::MonodispersePrimitiveParticleDistribution{FT}, moments::Array{FT})
-=======
     update_dist_from_moments(pdist::MonodispersePrimitiveParticleDistribution{FT}, moments::Tuple{FT, FT})
->>>>>>> a2e21a63
 
 Returns a new monodisperse distribution given the first two moments
 """
 function update_dist_from_moments(
     pdist::MonodispersePrimitiveParticleDistribution{FT},
-<<<<<<< HEAD
-    moments::Array{FT};
-=======
     moments::Tuple{FT, FT};
->>>>>>> a2e21a63
     param_range::NamedTuple = (; :θ => (eps(FT), Inf)),
 ) where {FT <: Real}
     if moments[1] > eps(FT) && moments[2] > eps(FT)
