--- conflicted
+++ resolved
@@ -27,11 +27,7 @@
 function get_cond_evap(pdists::NTuple{N, PrimitiveParticleDistribution{FT}}, s::FT, ξ::FT) where {N, FT <: Real}
     # build diagnostic moments & compute rate of change
     cond_evap_int = map(pdists) do pdist
-<<<<<<< HEAD
-        map(1:nparams(pdist)) do j
-=======
         ntuple(nparams(pdist)) do j
->>>>>>> 5ef460f8
             j < 2 ? FT(0) : 3 * ξ * s * (j - 1) * moment(pdist, FT(j - 1 - 2 / 3))
         end
     end
