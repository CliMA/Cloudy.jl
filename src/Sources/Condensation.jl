"""
  multi-moment bulk microphysics implementation of condensation/evaporation

  Includes only a single variations that involves analytical integration
"""
module Condensation

using ..ParticleDistributions
import ..rflatten

export get_cond_evap

"""
    get_cond_evap(pdists, s::FT, ξ::FT)

    'pdists` - local particle size distributions
    's' - spatially-varying supersaturation
    'ξ' - spatially-varying condensation coefficient (T, P dependent)
Returns the rate of change of all prognostic moments due to condensation and evaporation (without ventilation effects)
based on the equation dg(x) / dt = -3ξs d/dx(x^{1/3} g(x))
"""
<<<<<<< HEAD
function get_cond_evap(pdists::NTuple{N, PrimitiveParticleDistribution{FT}}, s::FT, ξ::FT, ρ_l::FT = FT(1000)) where {N, FT <: Real}
    # build diagnostic moments & compute rate of change
    cond_evap_int = map(pdists) do pdist
        ntuple(nparams(pdist)) do j
            j < 2 ? FT(0) : 3 * ξ * s * (j - 1) * moment(pdist, FT(j - 1 - 2 / 3)) * (4*π/3)^(2/3) / ρ_l^(1/3)
=======
function get_cond_evap(
    pdists::NTuple{N, PrimitiveParticleDistribution{FT}},
    s::FT,
    ξ::FT,
    ρ_l::FT = FT(1000),
) where {N, FT <: Real}
    # build diagnostic moments & compute rate of change
    cond_evap_int = map(pdists) do pdist
        ntuple(nparams(pdist)) do j
            j < 2 ? FT(0) : 3 * ξ * s * (j - 1) * moment(pdist, FT(j - 1 - 2 / 3)) * (4 * π / 3)^(2 / 3) / ρ_l^(1 / 3)
>>>>>>> 20f0ad11
        end
    end

    return rflatten(cond_evap_int)
end

end #module Condensation.jl<|MERGE_RESOLUTION|>--- conflicted
+++ resolved
@@ -19,13 +19,6 @@
 Returns the rate of change of all prognostic moments due to condensation and evaporation (without ventilation effects)
 based on the equation dg(x) / dt = -3ξs d/dx(x^{1/3} g(x))
 """
-<<<<<<< HEAD
-function get_cond_evap(pdists::NTuple{N, PrimitiveParticleDistribution{FT}}, s::FT, ξ::FT, ρ_l::FT = FT(1000)) where {N, FT <: Real}
-    # build diagnostic moments & compute rate of change
-    cond_evap_int = map(pdists) do pdist
-        ntuple(nparams(pdist)) do j
-            j < 2 ? FT(0) : 3 * ξ * s * (j - 1) * moment(pdist, FT(j - 1 - 2 / 3)) * (4*π/3)^(2/3) / ρ_l^(1/3)
-=======
 function get_cond_evap(
     pdists::NTuple{N, PrimitiveParticleDistribution{FT}},
     s::FT,
@@ -36,7 +29,6 @@
     cond_evap_int = map(pdists) do pdist
         ntuple(nparams(pdist)) do j
             j < 2 ? FT(0) : 3 * ξ * s * (j - 1) * moment(pdist, FT(j - 1 - 2 / 3)) * (4 * π / 3)^(2 / 3) / ρ_l^(1 / 3)
->>>>>>> 20f0ad11
         end
     end
 
