using LinearAlgebra
using SpecialFunctions

using Cloudy
using Cloudy.KernelFunctions
using Cloudy.KernelTensors
using Cloudy.ParticleDistributions
using Cloudy.Coalescence
using Cloudy.Condensation
using Cloudy.EquationTypes

const CPD = Cloudy.ParticleDistributions

"""
  make_box_model_rhs(coal_type::CoalescenceStyle)

  `coal_type` type of coal source term function: AnalyticalCoalStyle, NumericalCoalStyle
Returns a function representing the right hand side of the ODE equation containing divergence 
of coalescence source term.
"""
function make_box_model_rhs(coal_type::CoalescenceStyle)
    rhs!(dm, m, par, t) = rhs_coal!(coal_type, dm, m, par)
end

function rhs_coal!(coal_type::CoalescenceStyle, dmom, mom, p)
    for (i, dist) in enumerate(p.pdists)
        ind_rng = get_dist_moments_ind_range(p.NProgMoms, i)
        update_dist_from_moments!(dist, mom[ind_rng])
    end
    update_coal_ints!(coal_type, p.pdists, p.coal_data)
<<<<<<< HEAD
    ddist_moments .= p[:coal_data].coal_ints
end

function rhs_condensation!(ddist_moments, dist_moments, p, s)
    for (i, dist) in enumerate(p.pdists)
        update_dist_from_moments!(dist, dist_moments.x[i])
    end
    ddist_moments .= get_cond_evap(s, p)
end

function rhs_coal!(coal_type::NumericalCoalStyle, ddist_moments, dist_moments, p)
    for i in 1:(p.Ndist)
        update_dist_from_moments!(p.pdists[i], dist_moments[i, :])
    end
    update_coal_ints!(coal_type, p.Nmom, p.kernel_func, p.pdists, p.coal_data)
    ddist_moments .= p.coal_data.coal_ints
=======
    dmom .= p.coal_data.coal_ints
>>>>>>> b136abd6
end

"""
  golovin_analytical_solution(x, x0, t; b = 1.5e-3, n = 1)

  `x` particle mass
  `x0` initial exponential distribution parameter (mass reference)
  `t` time
  `b` golovin kernel parameter
  `n` initial exponential distribution parameter (initial number density)
Returns analytical solution for Golovin kernel K(x, x') = b(x+x').
"""
function golovin_analytical_solution(x, x0, t; b = 1.5e-3, n = 1)
    FT = eltype(x)
    if t < eps(FT)
        return n / x0 * exp(-x / x0)
    end
    τ = 1 - exp(-n * b * x0 * t)
    sqrt_τ = sqrt(τ)
    return n * (1 - τ) / (x * sqrt_τ) * besselix(1, 2 * x / x0 * sqrt_τ) * exp(-(1 + τ - 2 * sqrt_τ) * x / x0)
end<|MERGE_RESOLUTION|>--- conflicted
+++ resolved
@@ -28,26 +28,14 @@
         update_dist_from_moments!(dist, mom[ind_rng])
     end
     update_coal_ints!(coal_type, p.pdists, p.coal_data)
-<<<<<<< HEAD
-    ddist_moments .= p[:coal_data].coal_ints
+    dmom .= p.coal_data.coal_ints
 end
 
-function rhs_condensation!(ddist_moments, dist_moments, p, s)
+function rhs_condensation!(dmom, dist_moments, p, s)
     for (i, dist) in enumerate(p.pdists)
         update_dist_from_moments!(dist, dist_moments.x[i])
     end
-    ddist_moments .= get_cond_evap(s, p)
-end
-
-function rhs_coal!(coal_type::NumericalCoalStyle, ddist_moments, dist_moments, p)
-    for i in 1:(p.Ndist)
-        update_dist_from_moments!(p.pdists[i], dist_moments[i, :])
-    end
-    update_coal_ints!(coal_type, p.Nmom, p.kernel_func, p.pdists, p.coal_data)
-    ddist_moments .= p.coal_data.coal_ints
-=======
-    dmom .= p.coal_data.coal_ints
->>>>>>> b136abd6
+    dmom .= get_cond_evap(s, p)
 end
 
 """
