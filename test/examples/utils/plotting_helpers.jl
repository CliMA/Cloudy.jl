--- conflicted
+++ resolved
@@ -205,12 +205,6 @@
     Nmom_max = maximum(n_params)
     moments_sum = zeros(length(time), Nmom_min)
 
-<<<<<<< HEAD
-    @show time
-    @show moments[:, 1]
-    @show moments[:, 2]
-    @show moments[:, 3]
-=======
     ind = 1
     for i in 1:Ndist
         for j in 1:Nmom_min
@@ -223,7 +217,6 @@
     @show moments_sum[:,1]
     @show moments_sum[:,2]
     @show moments_sum[:,3]
->>>>>>> 012cca09
 
     t_ind = [1, ceil(Int, length(sol.t) / 2), length(sol.t)]
     n_params = [nparams(p.pdists[i]) for i in 1:Ndist]
