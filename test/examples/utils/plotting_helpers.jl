using Plots

include("./box_model_helpers.jl")
include("./rainshaft_helpers.jl")

"""
  plot_moments(sol, p; file_name = "test_moments.png")

  `sol` - ODE solution
  `p` - additional ODE parameters carried in the solver
Plots the moment time series results
"""
function plot_moments!(sol, p; file_name = "test_moments.png")
    time = sol.t
    moments = vcat(sol.u'...)

    Ndist = length(p.pdists)
    n_params = [nparams(p.pdists[i]) for i in 1:Ndist]
    Nmom_min = minimum(n_params)
    Nmom_max = maximum(n_params)
    moments_sum = zeros(length(time), Nmom_min)

    plt = Array{Plots.Plot}(undef, Nmom_max)
    for i in 1:Nmom_max
        plt[i] = plot()
    end

    for i in 1:Ndist
        for j in 1:n_params[i]
            ind = get_dist_moment_ind(p.NProgMoms, i, j)
            plt[j] = plot(
                plt[j],
                time,
                moments[:, ind],
                linewidth = 2,
                xaxis = "time [s]",
                yaxis = "M" * string(j - 1),
                label = "M_{" * string(j - 1) * "," * string(i) * "}",
                ylims = (-0.1 * maximum(moments[:, ind]), 1.1 * maximum(moments[:, ind])),
            )
            if j <= Nmom_min
                moments_sum[:, j] += moments[:, ind]
            end
        end
    end
    for i in 1:Nmom_min
        plt[i] = plot(
            plt[i],
            time,
            moments_sum[:, i],
            linestyle = :dash,
            linecolor = :black,
            label = "M_" * string(i - 1),
            linewidth = 2,
            ylims = (-0.1 * maximum(moments_sum[:, i]), 1.1 * maximum(moments_sum[:, i])),
        )
    end
    Nrow = floor(Int, sqrt(Nmom_max))
    Ncol = ceil(Int, sqrt(Nmom_max))
    if Nrow * Ncol < Nmom_max
        Nrow += 1
    end
    plot(
        plt...,
        layout = grid(Nrow, Ncol),
        size = (Ncol * 500, Nrow * 350),
        foreground_color_legend = nothing,
        left_margin = 5Plots.mm,
        bottom_margin = 5Plots.mm,
    )

    path = joinpath(pkgdir(Cloudy), "test/outputs/")
    mkpath(path)
    savefig(path * file_name)
end

"""
  plot_spectra(sol, p; file_name = "test_spectra.png", logxrange=(0, 8))

  `sol` - ODE solution
  `p` - additional ODE parameters carried in the solver
Plots the spectra
"""
function plot_spectra!(sol, p; file_name = "test_spectra.png", logxrange = (-2, 9), print = false)
    x = 10 .^ (collect(range(logxrange[1], logxrange[2], 100)))
    r = (x * 3 / 4 / π) .^ (1 / 3) * 1e2 # plot in µm

    if print
        @show x
        @show r
    end

    moments = vcat(sol.u'...)
    Ndist = length(p.pdists)
    n_params = [nparams(p.pdists[i]) for i in 1:Ndist]

    plt = Array{Plots.Plot}(undef, 3)
    t_ind = [1, floor(Int, length(sol.t) / 2), length(sol.t)]
    sp_sum = zeros(length(r), 3)

    for i in 1:3
        plt[i] = plot()
        for j in 1:Ndist
            ind_rng = get_dist_moments_ind_range(p.NProgMoms, j)
            update_dist_from_moments!(p.pdists[j], moments[t_ind[i], ind_rng])
            plot!(
                r,
                3 * x .^ 2 .* p.pdists[j].(x),
                linewidth = 2,
                xaxis = :log,
                yaxis = "dV / d(ln r)",
                xlabel = "r",
                label = "Pdist " * string(j),
                title = "time = " * string(round(sol.t[t_ind[i]], sigdigits = 4)),
            )
            sp_sum[:, i] += 3 * x .^ 2 .* p.pdists[j].(x)

            if print
                @show 3 * x .^ 2 .* p.pdists[j].(x)
            end
        end
        plot!(r, sp_sum[:, i], linewidth = 2, linestyle = :dash, linecolor = :black, label = "Sum")
    end

    plot(
        plt...,
        layout = grid(1, 3),
        size = (1500, 350),
        foreground_color_legend = nothing,
        left_margin = 7Plots.mm,
        bottom_margin = 8Plots.mm,
    )

    path = joinpath(pkgdir(Cloudy), "test/outputs/")
    mkpath(path)
    savefig(path * file_name)
end

"""
  plot_params!(sol, p; file_name = "box_model.pdf")

  `sol` - ODE solution
  `p` - additional ODE parameters carried in the solver
Plots the evolution of particle distribution parameters in time.
"""
function plot_params!(sol, p; yscale = :log10, file_name = "box_model.pdf")
    time = sol.t
    moments = vcat(sol.u'...)
    params = similar(moments)

    n_dist = length(p.pdists)
    plt = Array{Plots.Plot}(undef, n_dist)
    n_params = [nparams(p.pdists[i]) for i in 1:n_dist]
    for i in 1:n_dist
        ind_rng = get_dist_moments_ind_range(p.NProgMoms, i)
        for j in 1:size(params)[1]
            CPD.update_dist_from_moments!(p.pdists[i], moments[j, ind_rng])
            params[j, ind_rng] = vcat(CPD.get_params(p.pdists[i])[2]...)
        end

        plot()
        for j in ind_rng
            plot!(time, params[:, j], linewidth = 2, label = "p_" * string(j - ind_rng[1] + 1), yscale = yscale)
        end
        plt[i] = plot!(xaxis = "time", yaxis = "parameters (mode " * string(i) * ")")
    end
    nrow = floor(Int, sqrt(n_dist))
    ncol = ceil(Int, sqrt(n_dist))
    if nrow * ncol < n_dist
        nrow += 1
    end
    plot(
        plt...,
        layout = grid(nrow, ncol),
        size = (ncol * 400, nrow * 270),
        foreground_color_legend = nothing,
        left_margin = 5Plots.mm,
        bottom_margin = 5Plots.mm,
    )

    path = joinpath(pkgdir(Cloudy), "test/outputs/")
    mkpath(path)
    savefig(path * file_name)
end

"""
  print_box_results!(sol, p)

  `sol` - ODE solution
  `p` - additional ODE parameters carried in the solver
Prints the evolution of moments in time, plus the distribution parameters at a few times
"""
function print_box_results!(sol, p)
    time = sol.t
    moments = vcat(sol.u'...)

    Ndist = length(p.pdists)
    n_params = [nparams(p.pdists[i]) for i in 1:Ndist]
    Nmom_min = minimum(n_params)
    Nmom_max = maximum(n_params)
    moments_sum = zeros(length(time), Nmom_min)

    for i in 1:Ndist
        for j in 1:Nmom_min
            ind = get_dist_moment_ind(p.NProgMoms, i, j)
            moments_sum[:, j] += moments[:, ind]
            @show moments[:, ind]
        end
    end
    @show time
    for j in 1:Nmom_min
        @show moments_sum[:, j]
    end

    t_ind = [1, ceil(Int, length(sol.t) / 2), length(sol.t)]
<<<<<<< HEAD
    params = zeros(length(t_ind), Ndist, Nmom_max)
    for i in 1:3 #t index
        ind = 1
        for j in 1:Ndist
            update_dist_from_moments!(p.pdists[j], moments[t_ind[i], ind:(ind + n_params[j] - 1)])
            params[i, j, 1:n_params[j]] = vcat(CPD.get_params(p.pdists[j])[2]...)
            ind += n_params[j]
=======
    n_params = [nparams(p.pdists[i]) for i in 1:Ndist]
    params = zeros(length(t_ind), Ndist, n_params[1])
    for i in 1:3
        for j in 1:Ndist
            ind_rng = get_dist_moments_ind_range(p.NProgMoms, j)
            update_dist_from_moments!(p.pdists[j], moments[t_ind[i], ind_rng])
            params[i, j, :] = vcat(CPD.get_params(p.pdists[j])[2]...)
>>>>>>> b136abd6
        end
    end
    @show t_ind
    @show params[:, 1, :]
    if Ndist > 1
        @show params[:, 2, :]
    end
end

"""
  plot_rainshaft_results(z, res, p; outfile = "rainshaft.pdf")

  `z` - array of discrete hieghts
  `res` - results of ODE; an array containing matrices of prognostic moments of arbitrary number of modes at discrete times.
  `p` - additional ODE parameters carried in the solver
Plots rainshaft simulation results for arbitrary number and any combination of modes
"""
function plot_rainshaft_results(
    z,
    res,
    p;
    file_name = "rainshaft.pdf",
    plot_analytical_sedimentation = false,
    print = false,
)
    ic = res[1]
    n_dist = length(p.pdists)
    nm = [nparams(dist) for dist in p.pdists]
    nm_max = maximum(nm)
    n_plots = nm_max * n_dist
    plt = Array{Plots.Plot}(undef, n_plots)
    nt = length(res)
    plot_time_inds = [1, floor(Int, nt / 4), floor(Int, 2 * nt / 4), nt]
    for i in 1:n_dist
        for j in 1:nm_max
            xlabel_ext = " (mode " * string(i) * ")"
            plt[(i - 1) * nm_max + j] = plot(xaxis = "M_" * string(j - 1) * xlabel_ext, yaxis = "z(km)")
            if j > nm[i]
                continue
            end
            for (k, t_ind) in enumerate(plot_time_inds)
                plot!(res[t_ind][:, (i - 1) * nm_max + j], z / 1000, lw = 3, c = k, label = false)
                if print
                    ind = (i - 1) * nm_max + j
                    @show t_ind, i, j, res[t_ind][:, (i - 1) * nm_max + j]
                end
            end
        end
    end

    if plot_analytical_sedimentation
        for (k, t_ind) in enumerate(plot_time_inds)
            t = t_ind * p.dt
            for i in 1:n_dist
                ind_rng = get_dist_moments_ind_range(p.NProgMoms, j)
                sdm_anl = analytical_sol(p.pdists[i], ic[:, ind_rng], p.vel, z, t)
                for j in 1:nm[i]
                    plot!(plt[(i - 1) * nm_max + j], sdm_anl[:, j], z / 1000, lw = 1, ls = :dash, c = k, label = false)
                end
            end
        end
        plot!(plt[1], NaN .* z, z / 1000, lw = 3, ls = :solid, c = :black, label = "numerical solution")
        plot!(plt[1], NaN .* z, z / 1000, lw = 1, ls = :dash, c = :black, label = "analytical sedimentation")
    end
    plot(
        plt...,
        layout = grid(n_dist, nm_max),
        foreground_color_legend = nothing,
        size = (400 * nm_max, 270 * n_dist),
        left_margin = 5Plots.mm,
        bottom_margin = 7Plots.mm,
    )

    path = joinpath(pkgdir(Cloudy), "test/outputs/")
    mkpath(path)
    savefig(path * file_name)
end

"""
  plot_rainshaft_results(z, t, res, p; outfile = "rainshaft_contour.pdf")

  `z` - array of discrete hieghts
  `res` - results of ODE; an array containing matrices of prognostic moments of arbitrary number of modes at discrete times.
  `p` - additional ODE parameters carried in the solver
Plots rainshaft simulation results for arbitrary number and any combination of modes
"""
function plot_rainshaft_contours(z, t, res, p; file_name = "rainshaft_contour.pdf")
    ic = res[1]
    n_dist = length(p.pdists)
    nm = [nparams(dist) for dist in p.pdists]
    nm_max = maximum(nm)
    n_plots = nm_max * n_dist
    plt = Array{Plots.Plot}(undef, n_plots)
    nt = length(t)
    u = hcat(res[:][:, :]...)
    @show ((u[:, 1:6:end]))
    #u[:,1:6:end]

    # res[time][z_ind, moment_ind]
    for i in 1:n_dist
        for j in 1:nm_max
            xlabel_ext = " (mode " * string(i) * ")"
            plt[(i - 1) * nm_max + j] = plot(xaxis = "t(s)", yaxis = "z(km)", title = "M" * string(j) * xlabel_ext)
            if j > nm[i]
                continue
            end
            qty = collect(u[:, ((i - 1) * nm_max + j):n_plots:end])
            heatmap!([1, 2], z / 1000, [z / 1000, 2 * z / 1000])#z/1000, t, qty)
        end
    end


    plot(
        plt...,
        layout = grid(n_dist, nm_max),
        foreground_color_legend = nothing,
        size = (400 * nm_max, 270 * n_dist),
        left_margin = 5Plots.mm,
        bottom_margin = 7Plots.mm,
    )

    path = joinpath(pkgdir(Cloudy), "test/outputs/")
    mkpath(path)
    savefig(path * file_name)
end<|MERGE_RESOLUTION|>--- conflicted
+++ resolved
@@ -213,15 +213,6 @@
     end
 
     t_ind = [1, ceil(Int, length(sol.t) / 2), length(sol.t)]
-<<<<<<< HEAD
-    params = zeros(length(t_ind), Ndist, Nmom_max)
-    for i in 1:3 #t index
-        ind = 1
-        for j in 1:Ndist
-            update_dist_from_moments!(p.pdists[j], moments[t_ind[i], ind:(ind + n_params[j] - 1)])
-            params[i, j, 1:n_params[j]] = vcat(CPD.get_params(p.pdists[j])[2]...)
-            ind += n_params[j]
-=======
     n_params = [nparams(p.pdists[i]) for i in 1:Ndist]
     params = zeros(length(t_ind), Ndist, n_params[1])
     for i in 1:3
@@ -229,7 +220,6 @@
             ind_rng = get_dist_moments_ind_range(p.NProgMoms, j)
             update_dist_from_moments!(p.pdists[j], moments[t_ind[i], ind_rng])
             params[i, j, :] = vcat(CPD.get_params(p.pdists[j])[2]...)
->>>>>>> b136abd6
         end
     end
     @show t_ind
