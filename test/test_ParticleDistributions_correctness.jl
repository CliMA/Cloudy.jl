--- conflicted
+++ resolved
@@ -78,16 +78,13 @@
 dist = update_params_from_moments(dist_dict, [1.1, 2.0])
 @test moment(dist, 0.0) ≈ 1.1 rtol=rtol
 @test moment(dist, 1.0) ≈ 2.0 rtol=rtol
-<<<<<<< HEAD
 moments = [10.0, 50.0]
 update_dist_from_moments!(dist, moments)
 @test (dist.n, dist.θ) == (10.0, 5.0)
 @test_throws Exception update_dist_from_moments!(dist, [10.0, 50.0, 300.0])
-=======
 dist = update_params_from_moments(dist_dict, [1.1, 0.0])
 @test moment(dist, 0.0) ≈ 0.0 rtol=rtol
 @test moment(dist, 1.0) ≈ 0.0 rtol=rtol
->>>>>>> 100a5ed0
 
 
 # Gamma distribution
@@ -134,7 +131,6 @@
 @test moment(dist, 0.0) ≈ 1.1 rtol=rtol
 @test moment(dist, 1.0) ≈ 2.423 rtol=rtol
 @test moment(dist, 2.0) ≈ 8.112 rtol=rtol
-<<<<<<< HEAD
 moments = [10.0, 50.0, 300.0]
 update_dist_from_moments!(dist, moments)
 @test (dist.n, dist.k, dist.θ) == (10.0, 5.0, 1.0)
@@ -142,7 +138,6 @@
 
 
 # Moment consistency checks
-=======
 dist = update_params_from_moments(dist_dict, [1.1, 0.0, 8.112])
 @test moment(dist, 0.0) ≈ 0.0 rtol=rtol
 @test moment(dist, 1.0) ≈ 0.0 rtol=rtol
@@ -269,7 +264,6 @@
 
 
 # Moment consitency checks
->>>>>>> 100a5ed0
 m = [1.1, 2.1]
 @test check_moment_consistency(m) == nothing
 m = [0.0, 0.0]
