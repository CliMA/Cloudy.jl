--- conflicted
+++ resolved
@@ -78,17 +78,13 @@
     # bench_press(moment_source_helper, (dist3, 1.0, 0.0, 1.2), 6000; max_allocs = 20, max_mem = 10_000)
     bench_press(CallAndReturnNothing(moment_source_helper), (dist4, 1.0, 0.0, 1.2), 60)
 
-<<<<<<< HEAD
-    bench_press(get_standard_N_q, ((dist2, dist1, dist3),), 250_000; max_mem = 260_000, max_allocs = 5_000)
-=======
     bench_press(
         CallAndReturnNothing(get_standard_N_q),
         ((dist2, dist1, dist3),),
-        200_000;
+        250_000;
         max_mem = 260_000,
         max_allocs = 5_000,
     )
->>>>>>> bc20c779
 
     Npt = 90
     x = collect(range(1.0, 10.0, Npt + 1))
