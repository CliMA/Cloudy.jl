"Testing correctness of ParticleDistributions module."

using SpecialFunctions: gamma, gamma_inc
using Cloudy.ParticleDistributions

import Cloudy.ParticleDistributions:
    integrate_SimpsonEvenFast, check_moment_consistency, moment_func, density_func, density, get_standard_N_q
rtol = 1e-3

# Monodisperse distribution
# Initialization
dist = MonodispersePrimitiveParticleDistribution(1.0, 1.0)
@test (dist.n, dist.θ) == (FT(1.0), FT(1.0))
@test_throws Exception MonodispersePrimitiveParticleDistribution(-1.0, 2.0)
@test_throws Exception MonodispersePrimitiveParticleDistribution(1.0, -2.0)

# Getters and setters
@test nparams(dist) == 2
<<<<<<< HEAD
@test get_params(dist) == ([:n, :θ], [1.0, 1.0])
dist = MonodispersePrimitiveParticleDistribution(1.0, 2.0)
@test get_params(dist) == ([:n, :θ], [1.0, 2.0])
=======
dist = MonodispersePrimitiveParticleDistribution(1.0, 2.0)
>>>>>>> a2e21a63
@test_throws Exception update_params(dist, [-0.2, 1.1])
@test_throws Exception update_params(dist, [0.2, -1.1])

# Moments, moments, density
dist = MonodispersePrimitiveParticleDistribution(1.0, 2.0)
@test moment_func(dist)(0.0) == 1.0
@test moment(dist, 1.0) == 2.0
@test moment(dist, 0.0) == 1.0
@test moment(dist, 10.0) == 2.0^10.0
@test density_func(dist)(0.0) == 0.0
@test density_func(dist)(2.0) == 2.5
@test density_func(dist)(3.1) == 0.0
@test density(dist, 0.0) == 0.0
@test density(dist, 2.0) == 2.5
@test density(dist, 3.1) == 0.0

## Update params from moments
<<<<<<< HEAD
dist = update_dist_from_moments(dist, [1.0, 1.0]; param_range = (; :θ => (0.1, 0.5)))
@test moment(dist, 0.0) ≈ 2.0 rtol = rtol
@test moment(dist, 1.0) ≈ 1.0 rtol = rtol
dist = update_dist_from_moments(dist, [1.1, 2.0])
@test moment(dist, 0.0) ≈ 1.1 rtol = rtol
@test moment(dist, 1.0) ≈ 2.0 rtol = rtol
dist = update_dist_from_moments(dist, [1.1, 0.0])
=======
dist = update_dist_from_moments(dist, (1.0, 1.0); param_range = (; :θ => (0.1, 0.5)))
@test moment(dist, 0.0) ≈ 2.0 rtol = rtol
@test moment(dist, 1.0) ≈ 1.0 rtol = rtol
dist = update_dist_from_moments(dist, (1.1, 2.0))
@test moment(dist, 0.0) ≈ 1.1 rtol = rtol
@test moment(dist, 1.0) ≈ 2.0 rtol = rtol
dist = update_dist_from_moments(dist, (1.1, 0.0))
>>>>>>> a2e21a63
@test moment(dist, 0.0) ≈ 0.0 rtol = rtol
@test moment(dist, 1.0) ≈ 0.0 rtol = rtol


# Exponential distribution
# Initialization
dist = ExponentialPrimitiveParticleDistribution(1.0, 1.0)
@test (dist.n, dist.θ) == (FT(1.0), FT(1.0))
@test_throws Exception ExponentialPrimitiveParticleDistribution(-1.0, 2.0)
@test_throws Exception ExponentialPrimitiveParticleDistribution(1.0, -2.0)

# Getters and setters
@test nparams(dist) == 2
<<<<<<< HEAD
@test get_params(dist) == ([:n, :θ], [1.0, 1.0])
dist = ExponentialPrimitiveParticleDistribution(1.0, 2.0)
@test get_params(dist) == ([:n, :θ], [1.0, 2.0])
=======
dist = ExponentialPrimitiveParticleDistribution(1.0, 2.0)
>>>>>>> a2e21a63
@test_throws Exception update_params(dist, [-0.2, 1.1])
@test_throws Exception update_params(dist, [0.2, -1.1])

# Moments, moments, density
dist = ExponentialPrimitiveParticleDistribution(1.0, 2.0)
@test moment_func(dist)(0.0) == 1.0
@test moment(dist, 1.0) == 2.0
@test moment(dist, 0.0) == 1.0
@test get_moments(dist) == [1.0, 2.0]
@test moment(dist, 10.0) == 2.0^10.0 * gamma(11.0)
@test density_func(dist)(3.1) == 0.5 * exp(-3.1 / 2.0)
@test density_func(dist)(0.0) == 0.5
@test density(dist, 0.0) == 0.5
@test density(dist, 3.1) == 0.5 * exp(-3.1 / 2.0)
@test dist(0.0) == 0.5
@test dist(3.1) == 0.5 * exp(-3.1 / 2.0)
@test_throws Exception density(dist, -3.1)

## Update params or dist from moments
<<<<<<< HEAD
dist = update_dist_from_moments(dist, [1.1, 2.0])
@test normed_density(dist, 0.0) == 0.55
@test moment(dist, 0.0) ≈ 1.1 rtol = rtol
@test moment(dist, 1.0) ≈ 2.0 rtol = rtol
moments = [10.0, 50.0]
dist = update_dist_from_moments(dist, moments)
@test (dist.n, dist.θ) == (10.0, 5.0)
@test_throws Exception update_dist_from_moments(dist, [10.0, 50.0, 300.0])
dist = update_dist_from_moments(dist, [1.1, 0.0])
=======
dist = update_dist_from_moments(dist, (1.1, 2.0))
@test normed_density(dist, 0.0) == 0.55
@test moment(dist, 0.0) ≈ 1.1 rtol = rtol
@test moment(dist, 1.0) ≈ 2.0 rtol = rtol
moments = (10.0, 50.0)
dist = update_dist_from_moments(dist, moments)
@test (dist.n, dist.θ) == (10.0, 5.0)
@test_throws Exception update_dist_from_moments(dist, (10.0, 50.0, 300.0))
dist = update_dist_from_moments(dist, (1.1, 0.0))
>>>>>>> a2e21a63
@test moment(dist, 0.0) ≈ 0.0 rtol = rtol
@test moment(dist, 1.0) ≈ 0.0 rtol = rtol


# Gamma distribution
# Initialization
dist = GammaPrimitiveParticleDistribution(1.0, 1.0, 2.0)
@test (dist.n, dist.θ, dist.k) == (FT(1.0), FT(1.0), FT(2.0))
@test_throws Exception GammaPrimitiveParticleDistribution(-1.0, 2.0, 3.0)
@test_throws Exception GammaPrimitiveParticleDistribution(1.0, -2.0, 3.0)
@test_throws Exception GammaPrimitiveParticleDistribution(1.0, 2.0, -3.0)

# Getters and settes
@test nparams(dist) == 3
<<<<<<< HEAD
@test get_params(dist) == ([:n, :θ, :k], [1.0, 1.0, 2.0])
dist = GammaPrimitiveParticleDistribution(1.0, 2.0, 1.0)
@test get_params(dist) == ([:n, :θ, :k], [1.0, 2.0, 1.0])
=======
dist = GammaPrimitiveParticleDistribution(1.0, 2.0, 1.0)
>>>>>>> a2e21a63

# Moments, moments, density
dist = GammaPrimitiveParticleDistribution(1.0, 1.0, 2.0)
@test moment_func(dist)(0.0) == 1.0
@test moment(dist, 0.0) == 1.0
@test moment(dist, 1.0) == 2.0
@test moment(dist, 2.0) == 6.0
@test get_moments(dist) == [1.0, 2.0, 6.0]
@test moment_func(dist).([0.0, 1.0, 2.0]) == [1.0, 2.0, 6.0]
@test moment(dist, 2 / 3) ≈ gamma(2 + 2 / 3) / gamma(2)
@test density_func(dist)(0.0) == 0.0
@test density_func(dist)(3.0) == 3 / gamma(2) * exp(-3)
@test density(dist, 0.0) == 0.0
@test density(dist, 3.0) == 3 / gamma(2) * exp(-3)
@test dist(0.0) == 0.0
@test dist(3.0) == 3 / gamma(2) * exp(-3)
@test_throws Exception density(dist, -3.1)

# Update params or dist from moments
<<<<<<< HEAD
dist = update_dist_from_moments(dist, [1.1, 2.0, 4.1]; param_range = (; :θ => (1e-5, 1e5), :k => (eps(Float64), 5.0)))
=======
dist = update_dist_from_moments(dist, (1.1, 2.0, 4.1); param_range = (; :θ => (1e-5, 1e5), :k => (eps(Float64), 5.0)))
>>>>>>> a2e21a63
@test normed_density(dist, 1.0) ≈ 0.833 rtol = rtol
@test moment(dist, 0.0) ≈ 1.726 rtol = rtol
@test moment(dist, 1.0) ≈ 2.0 rtol = rtol
@test moment(dist, 2.0) ≈ 2.782 rtol = rtol
<<<<<<< HEAD
dist = update_dist_from_moments(dist, [1.1, 2.423, 8.112])
@test moment(dist, 0.0) ≈ 1.1 rtol = rtol
@test moment(dist, 1.0) ≈ 2.423 rtol = rtol
@test moment(dist, 2.0) ≈ 8.112 rtol = rtol
moments = [10.0, 50.0, 300.0]
dist = update_dist_from_moments(dist, moments)
@test (dist.n, dist.k, dist.θ) == (10.0, 5.0, 1.0)
@test_throws Exception update_dist_from_moments(dist, [10.0, 50.0])
=======
dist = update_dist_from_moments(dist, (1.1, 2.423, 8.112))
@test moment(dist, 0.0) ≈ 1.1 rtol = rtol
@test moment(dist, 1.0) ≈ 2.423 rtol = rtol
@test moment(dist, 2.0) ≈ 8.112 rtol = rtol
moments = (10.0, 50.0, 300.0)
dist = update_dist_from_moments(dist, moments)
@test (dist.n, dist.k, dist.θ) == (10.0, 5.0, 1.0)
@test_throws Exception update_dist_from_moments(dist, (10.0, 50.0))
>>>>>>> a2e21a63

# Lognormal distribution
# Initialization
dist = LognormalPrimitiveParticleDistribution(1.0, 1.0, 2.0)
@test (dist.n, dist.μ, dist.σ) == (FT(1.0), FT(1.0), FT(2.0))
@test_throws Exception LognormalPrimitiveParticleDistribution(-1.0, 2.0, 3.0)
@test_throws Exception LognormalPrimitiveParticleDistribution(1.0, 2.0, -3.0)

# Getters and settes
@test nparams(dist) == 3
<<<<<<< HEAD
@test get_params(dist) == ([:n, :μ, :σ], [1.0, 1.0, 2.0])
dist = LognormalPrimitiveParticleDistribution(1.0, 2.0, 1.0)
@test get_params(dist) == ([:n, :μ, :σ], [1.0, 2.0, 1.0])
=======
dist = LognormalPrimitiveParticleDistribution(1.0, 2.0, 1.0)
>>>>>>> a2e21a63

# Moments, moments, density
dist = LognormalPrimitiveParticleDistribution(1.0, 1.0, 2.0)
@test moment_func(dist)(0.0) == 1.0
@test moment(dist, 0.0) == 1.0
@test moment(dist, 1.0) == exp(3.0)
@test moment(dist, 2.0) == exp(10.0)
@test get_moments(dist) == [1.0, exp(3.0), exp(10.0)]
@test moment(dist, 0.5) ≈ exp(1.0)
@test density_func(dist)(exp(1.0)) == 1 / 2.0 / sqrt(2 * π) / exp(1.0)
@test isnan(density_func(dist)(0.0))
@test isnan(density(dist, 0.0))
@test density(dist, exp(1.0)) == 1 / 2.0 / sqrt(2 * π) / exp(1.0)
@test isnan(dist(0.0))
@test dist(exp(1.0)) == 1 / 2.0 / sqrt(2 * π) / exp(1.0)
@test_throws Exception density(dist, -0.1)

# Update params or dist from moments
<<<<<<< HEAD
dist = update_dist_from_moments(dist, [1.1, 2.0, 4.1]; param_range = (; :μ => (-1e5, 1e5), :σ => (eps(Float64), 5.0)))
=======
dist = update_dist_from_moments(dist, (1.1, 2.0, 4.1); param_range = (; :μ => (-1e5, 1e5), :σ => (eps(Float64), 5.0)))
>>>>>>> a2e21a63
@test normed_density(dist, 1.0) ≈ 0.3450 rtol = rtol
@test moment(dist, 0.0) ≈ 1.1 rtol = rtol
@test moment(dist, 1.0) ≈ 2.0 rtol = rtol
@test moment(dist, 2.0) ≈ 4.1 rtol = rtol
<<<<<<< HEAD
dist = update_dist_from_moments(dist, [1.1, 2.423, 8.112])
@test moment(dist, 0.0) ≈ 1.1 rtol = rtol
@test moment(dist, 1.0) ≈ 2.423 rtol = rtol
@test moment(dist, 2.0) ≈ 8.112 rtol = rtol
moments = [10.0, 50.0, 300.0]
=======
dist = update_dist_from_moments(dist, (1.1, 2.423, 8.112))
@test moment(dist, 0.0) ≈ 1.1 rtol = rtol
@test moment(dist, 1.0) ≈ 2.423 rtol = rtol
@test moment(dist, 2.0) ≈ 8.112 rtol = rtol
moments = (10.0, 50.0, 300.0)
>>>>>>> a2e21a63
dist = update_dist_from_moments(dist, moments)
@test dist.n ≈ 10.0 rtol = rtol
@test dist.μ ≈ 1.518 rtol = rtol
@test dist.σ ≈ 0.427 rtol = rtol
<<<<<<< HEAD
@test_throws Exception update_dist_from_moments(dist, [10.0, 50.0])


# Moment consistency checks
dist = update_dist_from_moments(dist, [1.1, 0.0, 8.112])
=======
@test_throws Exception update_dist_from_moments(dist, (10.0, 50.0))


# Moment consistency checks
dist = update_dist_from_moments(dist, (1.1, 0.0, 8.112))
>>>>>>> a2e21a63
@test moment(dist, 0.0) ≈ 0.0 rtol = rtol
@test moment(dist, 1.0) ≈ 0.0 rtol = rtol
@test moment(dist, 2.0) ≈ 0.0 rtol = rtol

# Moment source helper
dist = MonodispersePrimitiveParticleDistribution(1.0, 0.5)
@test moment_source_helper(dist, 0.0, 0.0, 0.5) ≈ 0.0 rtol = rtol
@test moment_source_helper(dist, 0.0, 0.0, 1.2) ≈ 1.0 rtol = rtol
@test moment_source_helper(dist, 1.0, 0.0, 0.5) ≈ 0.0 rtol = rtol
@test moment_source_helper(dist, 0.0, 1.0, 1.2) ≈ 0.5 rtol = rtol
dist = ExponentialPrimitiveParticleDistribution(1.0, 0.5)
@test moment_source_helper(dist, 0.0, 0.0, 0.5; n_bins_per_log_unit = 20) ≈ 2.642e-1 rtol = rtol
@test moment_source_helper(dist, 1.0, 0.0, 0.5; n_bins_per_log_unit = 20) ≈ 4.015e-2 rtol = rtol
@test moment_source_helper(dist, 1.0, 1.0, 0.5; n_bins_per_log_unit = 20) ≈ 4.748e-3 rtol = rtol
dist = GammaPrimitiveParticleDistribution(1.0, 0.5, 2.0)
@test moment_source_helper(dist, 0.0, 0.0, 0.5; n_bins_per_log_unit = 20) ≈ 1.899e-2 rtol = rtol
@test moment_source_helper(dist, 1.0, 0.0, 0.5; n_bins_per_log_unit = 20) ≈ 3.662e-3 rtol = rtol
@test moment_source_helper(dist, 1.0, 1.0, 0.5; n_bins_per_log_unit = 20) ≈ 5.940e-4 rtol = rtol
dist = LognormalPrimitiveParticleDistribution(1.0, 0.5, 2.0)
@test moment_source_helper(dist, 0.0, 0.0, 2.5) ≈ 2.831e-1 rtol = rtol
@test moment_source_helper(dist, 1.0, 0.0, 2.5) ≈ 1.725e-1 rtol = rtol
@test moment_source_helper(dist, 1.0, 1.0, 2.5) ≈ 8.115e-2 rtol = rtol

# Moment consitency checks
m = (1.1, 2.1)
@test isnothing(check_moment_consistency(m))
m = (0.0, 0.0)
@test isnothing(check_moment_consistency(m))
m = (0.0, 1.0, 2.0)
@test isnothing(check_moment_consistency(m))
m = (1.0, 1.0, 2.0)
@test isnothing(check_moment_consistency(m))
m = (-0.1, 1.0)
@test_throws Exception check_moment_consistency(m)
m = (0.1, -1.0)
@test_throws Exception check_moment_consistency(m)
m = (1.0, 3.0, 2.0)
@test_throws Exception check_moment_consistency(m)

# get_standard_N_q
pdists = (ExponentialPrimitiveParticleDistribution(10.0, 1.0), GammaPrimitiveParticleDistribution(5.0, 10.0, 2.0))
Nq1 = get_standard_N_q(pdists; size_cutoff = 1.0)
Nq2 = get_standard_N_q(pdists; size_cutoff = 0.5)
@test Nq1.N_liq + Nq1.N_rai ≈ 15.0 rtol = rtol
@test Nq1.M_liq + Nq1.M_rai ≈ 110.0 rtol = rtol
@test Nq2.N_liq + Nq2.N_rai ≈ 15.0 rtol = rtol
@test Nq2.M_liq + Nq2.M_rai ≈ 110.0 rtol = rtol
@test Nq1.N_liq > Nq2.N_liq
@test Nq1.M_liq > Nq2.M_liq

# integrate_SimpsonEvenFast
x = collect(range(1.0, 10.0, 100))
y = x .^ 2
@test integrate_SimpsonEvenFast(x, y) ≈ 333.0 atol = 1e-6<|MERGE_RESOLUTION|>--- conflicted
+++ resolved
@@ -16,13 +16,7 @@
 
 # Getters and setters
 @test nparams(dist) == 2
-<<<<<<< HEAD
-@test get_params(dist) == ([:n, :θ], [1.0, 1.0])
 dist = MonodispersePrimitiveParticleDistribution(1.0, 2.0)
-@test get_params(dist) == ([:n, :θ], [1.0, 2.0])
-=======
-dist = MonodispersePrimitiveParticleDistribution(1.0, 2.0)
->>>>>>> a2e21a63
 @test_throws Exception update_params(dist, [-0.2, 1.1])
 @test_throws Exception update_params(dist, [0.2, -1.1])
 
@@ -40,15 +34,6 @@
 @test density(dist, 3.1) == 0.0
 
 ## Update params from moments
-<<<<<<< HEAD
-dist = update_dist_from_moments(dist, [1.0, 1.0]; param_range = (; :θ => (0.1, 0.5)))
-@test moment(dist, 0.0) ≈ 2.0 rtol = rtol
-@test moment(dist, 1.0) ≈ 1.0 rtol = rtol
-dist = update_dist_from_moments(dist, [1.1, 2.0])
-@test moment(dist, 0.0) ≈ 1.1 rtol = rtol
-@test moment(dist, 1.0) ≈ 2.0 rtol = rtol
-dist = update_dist_from_moments(dist, [1.1, 0.0])
-=======
 dist = update_dist_from_moments(dist, (1.0, 1.0); param_range = (; :θ => (0.1, 0.5)))
 @test moment(dist, 0.0) ≈ 2.0 rtol = rtol
 @test moment(dist, 1.0) ≈ 1.0 rtol = rtol
@@ -56,7 +41,6 @@
 @test moment(dist, 0.0) ≈ 1.1 rtol = rtol
 @test moment(dist, 1.0) ≈ 2.0 rtol = rtol
 dist = update_dist_from_moments(dist, (1.1, 0.0))
->>>>>>> a2e21a63
 @test moment(dist, 0.0) ≈ 0.0 rtol = rtol
 @test moment(dist, 1.0) ≈ 0.0 rtol = rtol
 
@@ -70,13 +54,7 @@
 
 # Getters and setters
 @test nparams(dist) == 2
-<<<<<<< HEAD
-@test get_params(dist) == ([:n, :θ], [1.0, 1.0])
 dist = ExponentialPrimitiveParticleDistribution(1.0, 2.0)
-@test get_params(dist) == ([:n, :θ], [1.0, 2.0])
-=======
-dist = ExponentialPrimitiveParticleDistribution(1.0, 2.0)
->>>>>>> a2e21a63
 @test_throws Exception update_params(dist, [-0.2, 1.1])
 @test_throws Exception update_params(dist, [0.2, -1.1])
 
@@ -96,17 +74,6 @@
 @test_throws Exception density(dist, -3.1)
 
 ## Update params or dist from moments
-<<<<<<< HEAD
-dist = update_dist_from_moments(dist, [1.1, 2.0])
-@test normed_density(dist, 0.0) == 0.55
-@test moment(dist, 0.0) ≈ 1.1 rtol = rtol
-@test moment(dist, 1.0) ≈ 2.0 rtol = rtol
-moments = [10.0, 50.0]
-dist = update_dist_from_moments(dist, moments)
-@test (dist.n, dist.θ) == (10.0, 5.0)
-@test_throws Exception update_dist_from_moments(dist, [10.0, 50.0, 300.0])
-dist = update_dist_from_moments(dist, [1.1, 0.0])
-=======
 dist = update_dist_from_moments(dist, (1.1, 2.0))
 @test normed_density(dist, 0.0) == 0.55
 @test moment(dist, 0.0) ≈ 1.1 rtol = rtol
@@ -116,7 +83,6 @@
 @test (dist.n, dist.θ) == (10.0, 5.0)
 @test_throws Exception update_dist_from_moments(dist, (10.0, 50.0, 300.0))
 dist = update_dist_from_moments(dist, (1.1, 0.0))
->>>>>>> a2e21a63
 @test moment(dist, 0.0) ≈ 0.0 rtol = rtol
 @test moment(dist, 1.0) ≈ 0.0 rtol = rtol
 
@@ -131,13 +97,7 @@
 
 # Getters and settes
 @test nparams(dist) == 3
-<<<<<<< HEAD
-@test get_params(dist) == ([:n, :θ, :k], [1.0, 1.0, 2.0])
 dist = GammaPrimitiveParticleDistribution(1.0, 2.0, 1.0)
-@test get_params(dist) == ([:n, :θ, :k], [1.0, 2.0, 1.0])
-=======
-dist = GammaPrimitiveParticleDistribution(1.0, 2.0, 1.0)
->>>>>>> a2e21a63
 
 # Moments, moments, density
 dist = GammaPrimitiveParticleDistribution(1.0, 1.0, 2.0)
@@ -157,25 +117,11 @@
 @test_throws Exception density(dist, -3.1)
 
 # Update params or dist from moments
-<<<<<<< HEAD
-dist = update_dist_from_moments(dist, [1.1, 2.0, 4.1]; param_range = (; :θ => (1e-5, 1e5), :k => (eps(Float64), 5.0)))
-=======
 dist = update_dist_from_moments(dist, (1.1, 2.0, 4.1); param_range = (; :θ => (1e-5, 1e5), :k => (eps(Float64), 5.0)))
->>>>>>> a2e21a63
 @test normed_density(dist, 1.0) ≈ 0.833 rtol = rtol
 @test moment(dist, 0.0) ≈ 1.726 rtol = rtol
 @test moment(dist, 1.0) ≈ 2.0 rtol = rtol
 @test moment(dist, 2.0) ≈ 2.782 rtol = rtol
-<<<<<<< HEAD
-dist = update_dist_from_moments(dist, [1.1, 2.423, 8.112])
-@test moment(dist, 0.0) ≈ 1.1 rtol = rtol
-@test moment(dist, 1.0) ≈ 2.423 rtol = rtol
-@test moment(dist, 2.0) ≈ 8.112 rtol = rtol
-moments = [10.0, 50.0, 300.0]
-dist = update_dist_from_moments(dist, moments)
-@test (dist.n, dist.k, dist.θ) == (10.0, 5.0, 1.0)
-@test_throws Exception update_dist_from_moments(dist, [10.0, 50.0])
-=======
 dist = update_dist_from_moments(dist, (1.1, 2.423, 8.112))
 @test moment(dist, 0.0) ≈ 1.1 rtol = rtol
 @test moment(dist, 1.0) ≈ 2.423 rtol = rtol
@@ -184,7 +130,6 @@
 dist = update_dist_from_moments(dist, moments)
 @test (dist.n, dist.k, dist.θ) == (10.0, 5.0, 1.0)
 @test_throws Exception update_dist_from_moments(dist, (10.0, 50.0))
->>>>>>> a2e21a63
 
 # Lognormal distribution
 # Initialization
@@ -195,13 +140,7 @@
 
 # Getters and settes
 @test nparams(dist) == 3
-<<<<<<< HEAD
-@test get_params(dist) == ([:n, :μ, :σ], [1.0, 1.0, 2.0])
 dist = LognormalPrimitiveParticleDistribution(1.0, 2.0, 1.0)
-@test get_params(dist) == ([:n, :μ, :σ], [1.0, 2.0, 1.0])
-=======
-dist = LognormalPrimitiveParticleDistribution(1.0, 2.0, 1.0)
->>>>>>> a2e21a63
 
 # Moments, moments, density
 dist = LognormalPrimitiveParticleDistribution(1.0, 1.0, 2.0)
@@ -220,45 +159,25 @@
 @test_throws Exception density(dist, -0.1)
 
 # Update params or dist from moments
-<<<<<<< HEAD
-dist = update_dist_from_moments(dist, [1.1, 2.0, 4.1]; param_range = (; :μ => (-1e5, 1e5), :σ => (eps(Float64), 5.0)))
-=======
 dist = update_dist_from_moments(dist, (1.1, 2.0, 4.1); param_range = (; :μ => (-1e5, 1e5), :σ => (eps(Float64), 5.0)))
->>>>>>> a2e21a63
 @test normed_density(dist, 1.0) ≈ 0.3450 rtol = rtol
 @test moment(dist, 0.0) ≈ 1.1 rtol = rtol
 @test moment(dist, 1.0) ≈ 2.0 rtol = rtol
 @test moment(dist, 2.0) ≈ 4.1 rtol = rtol
-<<<<<<< HEAD
-dist = update_dist_from_moments(dist, [1.1, 2.423, 8.112])
-@test moment(dist, 0.0) ≈ 1.1 rtol = rtol
-@test moment(dist, 1.0) ≈ 2.423 rtol = rtol
-@test moment(dist, 2.0) ≈ 8.112 rtol = rtol
-moments = [10.0, 50.0, 300.0]
-=======
 dist = update_dist_from_moments(dist, (1.1, 2.423, 8.112))
 @test moment(dist, 0.0) ≈ 1.1 rtol = rtol
 @test moment(dist, 1.0) ≈ 2.423 rtol = rtol
 @test moment(dist, 2.0) ≈ 8.112 rtol = rtol
 moments = (10.0, 50.0, 300.0)
->>>>>>> a2e21a63
 dist = update_dist_from_moments(dist, moments)
 @test dist.n ≈ 10.0 rtol = rtol
 @test dist.μ ≈ 1.518 rtol = rtol
 @test dist.σ ≈ 0.427 rtol = rtol
-<<<<<<< HEAD
-@test_throws Exception update_dist_from_moments(dist, [10.0, 50.0])
-
-
-# Moment consistency checks
-dist = update_dist_from_moments(dist, [1.1, 0.0, 8.112])
-=======
 @test_throws Exception update_dist_from_moments(dist, (10.0, 50.0))
 
 
 # Moment consistency checks
 dist = update_dist_from_moments(dist, (1.1, 0.0, 8.112))
->>>>>>> a2e21a63
 @test moment(dist, 0.0) ≈ 0.0 rtol = rtol
 @test moment(dist, 1.0) ≈ 0.0 rtol = rtol
 @test moment(dist, 2.0) ≈ 0.0 rtol = rtol
