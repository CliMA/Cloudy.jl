using Cloudy.ParticleDistributions
using Cloudy.ParticleDistributions: integrate_SimpsonEvenFast
using JET: @test_opt

rtol = 1e-3

# Initialization
@test_opt GammaPrimitiveParticleDistribution(1.0, 2.0, 3.0)
@test_opt ExponentialPrimitiveParticleDistribution(1.0, 2.0)
@test_opt LognormalPrimitiveParticleDistribution(1.0, 1.0, 1.0)
# Evaluations
dist1 = GammaPrimitiveParticleDistribution(1.0, 2.0, 3.0)
@test_opt dist1(1.0)
dist2 = ExponentialPrimitiveParticleDistribution(1.0, 2.0)
@test_opt dist2(1.0)
dist3 = LognormalPrimitiveParticleDistribution(1.0, 2.0, 3.0)
@test_opt dist3(1.0)

# moments <-> params
@test_opt get_moments(dist1)
moments1 = [10.0, 50.0, 300.0]
@test_opt update_dist_from_moments(dist1, moments1)
@test_opt get_moments(dist2)
moments2 = [10.0, 50.0]
@test_opt update_dist_from_moments(dist2, moments2)
@test_opt get_moments(dist3)
moments3 = [10.0, 50.0, 300.0]
@test_opt update_dist_from_moments(dist3, moments3)

# moment source helper
@test_opt moment_source_helper(dist1, 1.0, 0.0, 1.2)
@test_opt moment_source_helper(dist2, 1.0, 0.0, 1.2)

# compute Nq 
pdists = (dist1, dist2, dist3)
@test_opt get_standard_N_q(pdists)

<<<<<<< HEAD
# integrate_SimpsonEvenFast
x = collect(range(1.0, 10.0, 100))
y = x .^ 2
@test_opt integrate_SimpsonEvenFast(x, y)
=======
# TODO: move these once we make a performance testset
update_dist_from_moments(dist1, moments1)
@test 32 == @allocated update_dist_from_moments(dist1, moments1)
update_dist_from_moments(dist2, moments2)
@test 32 == @allocated update_dist_from_moments(dist2, moments2)
update_dist_from_moments(dist3, moments3)
@test 32 == @allocated update_dist_from_moments(dist3, moments3)
>>>>>>> 4e008938
<|MERGE_RESOLUTION|>--- conflicted
+++ resolved
@@ -35,17 +35,14 @@
 pdists = (dist1, dist2, dist3)
 @test_opt get_standard_N_q(pdists)
 
-<<<<<<< HEAD
 # integrate_SimpsonEvenFast
 x = collect(range(1.0, 10.0, 100))
 y = x .^ 2
 @test_opt integrate_SimpsonEvenFast(x, y)
-=======
 # TODO: move these once we make a performance testset
 update_dist_from_moments(dist1, moments1)
 @test 32 == @allocated update_dist_from_moments(dist1, moments1)
 update_dist_from_moments(dist2, moments2)
 @test 32 == @allocated update_dist_from_moments(dist2, moments2)
 update_dist_from_moments(dist3, moments3)
-@test 32 == @allocated update_dist_from_moments(dist3, moments3)
->>>>>>> 4e008938
+@test 32 == @allocated update_dist_from_moments(dist3, moments3)