"Testing correctness of Sources modules, including Coalescence and Sedimentation"

using Cloudy
using Cloudy.ParticleDistributions
using Cloudy.EquationTypes
using Cloudy.Coalescence:
    weighting_fn,
    q_integrand_inner,
    q_integrand_outer,
    r_integrand_inner,
    r_integrand_outer,
    s_integrand1,
    s_integrand2,
    s_integrand_inner,
    update_R_coalescence_matrix!,
    update_S_coalescence_matrix!,
    update_Q_coalescence_matrix!,
    get_coalescence_integral_moment_qrs!,
    initialize_coalescence_data,
    update_coal_ints!
using Cloudy.Sedimentation
using Cloudy.Condensation
using Cloudy.KernelTensors
using Cloudy.KernelFunctions
using SpecialFunctions: gamma, gamma_inc

rtol = 1e-3

## EquationTypes.jl
CoalescenceStyle <: AbstractStyle
AnalyticalCoalStyle <: CoalescenceStyle
NumericalCoalStyle <: CoalescenceStyle
AnalyticalCoalStyle() isa NumericalCoalStyle
NumericalCoalStyle() isa NumericalCoalStyle

## Coalescence.jl
## Analytical cases
# Constant kernel test (e.g, Smoluchowski 1916)
function sm1916(n_steps, δt; is_kernel_function = true, is_one_mode = true)
    # Parameters & initial condition
    kernel_func = (x, y) -> 1.0
    ker = (is_kernel_function == true) ? CoalescenceTensor(kernel_func, 0, 100.0) : CoalescenceTensor([1.0])

    # Initial condition
    mom = (1.0, 2.0)
    dist = [ExponentialPrimitiveParticleDistribution(1.0, 1.0)]
    coal_data = initialize_coalescence_data(AnalyticalCoalStyle(), ker, [nparams(dist[1])])

    # Euler steps
    for i in 1:n_steps
<<<<<<< HEAD
        dist[1] = update_dist_from_moments(dist[1], mom[1:2])
=======
        dist[1] = update_dist_from_moments(dist[1], mom)
>>>>>>> a2e21a63
        update_coal_ints!(AnalyticalCoalStyle(), dist, coal_data)
        dmom = coal_data.coal_ints
        mom = tuple(δt * dmom .+ mom...)
    end

    return mom
end

# Smoluchowski 1916 analytical result for 0th moment
function sm1916_ana(t, a, b)
    1 / (1 / a + b / 2 * t)
end

n_steps = 5
δt = 1e-4
rtol = 1e-3
# Run tests
for i in 0:n_steps
    t = δt * i
    @test all(isapprox.(sm1916(n_steps, δt), (sm1916_ana(t, 1, 1), 2.0); rtol))
    @test all(isapprox.(sm1916(n_steps, δt; is_kernel_function = false), (sm1916_ana(t, 1, 1), 2.0); rtol))
end

# Test Exponential + Gamma
# setup
mom_p = [100.0, 10.0, 2.0, 1.0, 1]
dist = [
    GammaPrimitiveParticleDistribution(FT(100), FT(0.1), FT(1)),
    ExponentialPrimitiveParticleDistribution(FT(1), FT(1)),
]
kernel = CoalescenceTensor((x, y) -> 5e-3 * (x + y), 1, FT(10))
NProgMoms = [nparams(d) for d in dist]
r = kernel.r #maximum([ker.r for ker in kernel])
thresholds = [FT(0.5), Inf]
coal_data = initialize_coalescence_data(AnalyticalCoalStyle(), kernel, NProgMoms, dist_thresholds = thresholds)

# action
update_coal_ints!(AnalyticalCoalStyle(), dist, coal_data)

n_mom = maximum(NProgMoms) + r
mom = zeros(FT, 2, n_mom)
for i in 1:2
    for j in 1:n_mom
        mom[i, j] = moment(dist[i], FT(j - 1))
    end
end

int_w_thrsh = zeros(FT, n_mom, n_mom)
mom_times_mom = zeros(FT, n_mom, n_mom)
for i in 1:n_mom
    for j in i:n_mom
        mom_times_mom[i, j] = mom[1, i] * mom[1, j]
        tmp =
            (mom_times_mom[i, j] < eps(FT)) ? FT(0) : moment_source_helper(dist[1], FT(i - 1), FT(j - 1), thresholds[1])
        int_w_thrsh[i, j] = min(mom_times_mom[i, j], tmp)
        mom_times_mom[j, i] = mom_times_mom[i, j]
        int_w_thrsh[j, i] = int_w_thrsh[i, j]
    end
end

coal_int = similar(mom_p)
for i in 1:2
    j = (i == 1) ? 2 : 1
    for k in 0:(NProgMoms[i] - 1)
        temp = 0.0

        for a in 0:r
            for b in 0:r
                coef = kernel.c[a + 1, b + 1] #kernel[i, j].c[a + 1, b + 1]
                temp -= coef * mom[i, a + k + 1] * mom[i, b + 1]
                temp -= coef * mom[i, a + k + 1] * mom[j, b + 1]
                for c in 0:k
                    coef_binomial = coef * binomial(k, c)
                    if i == 1
                        temp += 0.5 * coef_binomial * int_w_thrsh[a + c + 1, b + k - c + 1]
                    elseif i == 2
                        tmp_s12 =
                            0.5 *
                            coef_binomial *
                            (mom_times_mom[a + c + 1, b + k - c + 1] - int_w_thrsh[a + c + 1, b + k - c + 1])
                        temp += tmp_s12
                        tmp_s21 = 0.5 * coef_binomial * mom[i, a + c + 1] * mom[i, b + k - c + 1]
                        temp += tmp_s21
                        temp += coef_binomial * mom[j, a + c + 1] * mom[i, b + k - c + 1]
                    end
                end
            end
        end

        ind = get_dist_moment_ind(NProgMoms, i, k + 1)
        coal_int[ind] = temp
    end
end

# test
@test coal_data.coal_ints[get_dist_moment_ind(NProgMoms, 1, 1)] ≈ coal_int[get_dist_moment_ind(NProgMoms, 1, 1)] rtol =
    10 * eps(FT)
@test coal_data.coal_ints[get_dist_moment_ind(NProgMoms, 1, 2)] ≈ coal_int[get_dist_moment_ind(NProgMoms, 1, 2)] rtol =
    10 * eps(FT)
@test coal_data.coal_ints[get_dist_moment_ind(NProgMoms, 1, 3)] ≈ coal_int[get_dist_moment_ind(NProgMoms, 1, 3)] rtol =
    10 * eps(FT)
@test coal_data.coal_ints[get_dist_moment_ind(NProgMoms, 2, 1)] ≈ coal_int[get_dist_moment_ind(NProgMoms, 2, 1)] rtol =
    10 * eps(FT)
@test coal_data.coal_ints[get_dist_moment_ind(NProgMoms, 2, 2)] ≈ coal_int[get_dist_moment_ind(NProgMoms, 2, 2)] rtol =
    10 * eps(FT)

# Numerical cases
# weighting function
dist1 = GammaPrimitiveParticleDistribution(10.0, 10.0, 3.0)
pdists = [dist1]
@test weighting_fn(10.0, 1, pdists) == 1.0
@test_throws AssertionError weighting_fn(10.0, 2, pdists)

dist2 = GammaPrimitiveParticleDistribution(20.0, 100.0, 5.0)
pdists = [dist1, dist2]
@test weighting_fn(100.0, 1, pdists) == 0.5969233398831713
@test weighting_fn(100.0, 2, pdists) == 1.0
@test abs(weighting_fn(rtol, 1, pdists) - 1.0) <= rtol

# q_integrands
kernel = LinearKernelFunction(1.0)
dist3 = GammaPrimitiveParticleDistribution(2.0, 500.0, 6.0)
pdists = [dist1, dist2, dist3]
x = 50.0
y = 20.0
for j in 1:3
    for k in 1:3
        if j == k
            @test_throws AssertionError q_integrand_inner(x, y, j, k, kernel, pdists)
        else
            @test q_integrand_inner(x, y, j, k, kernel, pdists) > 0.0
            @test_throws AssertionError q_integrand_inner(y, x, j, k, kernel, pdists)
            for moment_order in 0:2
                @test q_integrand_outer(x, j, k, kernel, pdists, FT(moment_order)) > 0.0
                @test q_integrand_outer(y, j, k, kernel, pdists, FT(moment_order)) > 0.0
            end
        end
    end
end

# r_integrands
for moment_order in 0:2
    for j in 1:3
        for k in 1:3
            @test r_integrand_outer(x, j, k, kernel, pdists, FT(moment_order)) > 0.0
            @test r_integrand_outer(y, j, k, kernel, pdists, FT(moment_order)) > 0.0
            @test r_integrand_inner(x, y, j, k, kernel, pdists) > 0.0
            @test r_integrand_inner(y, x, j, k, kernel, pdists) > 0.0
            @test r_integrand_inner(x, y, k, j, kernel, pdists) > 0.0
        end
    end
end

# s_integrands
for k in 1:3
    for moment_order in 0:2
        @test s_integrand_inner(x, k, kernel, pdists, FT(moment_order)) > 0.0
        @test s_integrand1(x, k, kernel, pdists, FT(moment_order)) >= 0.0
        @test s_integrand2(x, k, kernel, pdists, FT(moment_order)) >= 0.0
        @test isapprox(
            s_integrand1(x, k, kernel, pdists, FT(moment_order)) + s_integrand2(x, k, kernel, pdists, FT(moment_order)),
            s_integrand_inner(x, k, kernel, pdists, FT(moment_order)),
            rtol = 1e-6,
        )
    end
end

NProgMoms = [3, 3, 3]
(Q, R, S, coal_ints, kernel_func) = initialize_coalescence_data(NumericalCoalStyle(), kernel, NProgMoms)

moment_order = 1

update_Q_coalescence_matrix!(NumericalCoalStyle(), moment_order, pdists, kernel_func, Q)
@test maximum(Q[end, :]) == 0.0
@test minimum(Q[1, 2:end]) > 0.0
update_R_coalescence_matrix!(NumericalCoalStyle(), moment_order, pdists, kernel_func, R)
@test minimum(R) > 0.0

update_S_coalescence_matrix!(NumericalCoalStyle(), moment_order, pdists, kernel_func, S)
@test S[end, 2] == 0.0
@test maximum(S) > 0.0

moment_order = 0
coal_data = initialize_coalescence_data(NumericalCoalStyle(), kernel, [3, 3, 3])
get_coalescence_integral_moment_qrs!(NumericalCoalStyle(), moment_order, pdists, coal_data)
@test maximum(Q[end, :]) == 0.0
@test minimum(Q[1, 2:end]) > 0.0
@test minimum(R) > 0.0
@test S[end, 2] == 0.0
@test maximum(S) > 0.0

update_coal_ints!(NumericalCoalStyle(), pdists, coal_data)
@test coal_data.coal_ints[get_dist_moment_ind(NProgMoms, 1, 1)] < 0.0
dM = zeros(Float64, 3)
for i in 1:length(NProgMoms)
    for j in 1:3
        dM[j] += coal_data.coal_ints[get_dist_moment_ind(NProgMoms, i, j)]
    end
end
@test dM[1] < 0.0
@test isapprox(dM[2], 0.0; atol = 1e-2)
@test dM[3] > 0.0

## Sedimentation.jl
# Sedimentation moment flux tests
par = (; pdists = [ExponentialPrimitiveParticleDistribution(1.0, 1.0)], vel = [(1.0, 0.0), (-1.0, 1.0 / 6)])
@test get_sedimentation_flux(par.pdists, par.vel) ≈ [-1.0 + gamma(1.0 + 1.0 / 6), -1.0 + gamma(2.0 + 1.0 / 6)] rtol =
    rtol

## Condensation.jl
# Condensation moment tests
pdists = (ExponentialPrimitiveParticleDistribution(1.0, 1.0),)
ξ = 1e-6
s = 0.01
@test all(get_cond_evap(pdists, s, ξ) .≈ (0.0, 3 * 1e-6 * 0.01 * moment(pdists[1], 1 - 2 / 3)))

pdists = (ExponentialPrimitiveParticleDistribution(1.0, 1.0), GammaPrimitiveParticleDistribution(1.0, 2.0, 3.0))
@test all(
    get_cond_evap(pdists, s, ξ) .≈ (
        0.0,
        3 * 1e-6 * 0.01 * moment(pdists[1], 1 - 2 / 3),
        0.0,
        3 * 1e-6 * 0.01 * moment(pdists[2], 1 - 2 / 3),
        3 * 2 * 1e-6 * 0.01 * moment(pdists[2], 2 - 2 / 3),
    ),
)<|MERGE_RESOLUTION|>--- conflicted
+++ resolved
@@ -48,11 +48,7 @@
 
     # Euler steps
     for i in 1:n_steps
-<<<<<<< HEAD
-        dist[1] = update_dist_from_moments(dist[1], mom[1:2])
-=======
         dist[1] = update_dist_from_moments(dist[1], mom)
->>>>>>> a2e21a63
         update_coal_ints!(AnalyticalCoalStyle(), dist, coal_data)
         dmom = coal_data.coal_ints
         mom = tuple(δt * dmom .+ mom...)
