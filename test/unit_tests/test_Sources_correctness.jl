"Testing correctness of Sources modules, including Coalescence and Sedimentation"

using RecursiveArrayTools
using Cloudy.ParticleDistributions
using Cloudy.EquationTypes
using Cloudy.Coalescence:
    weighting_fn,
    q_integrand_inner,
    q_integrand_outer,
    r_integrand_inner,
    r_integrand_outer,
    s_integrand1,
    s_integrand2,
    s_integrand_inner,
    update_R_coalescence_matrix!,
    update_S_coalescence_matrix!,
    update_Q_coalescence_matrix!,
    get_coalescence_integral_moment_qrs!,
    initialize_coalescence_data,
    update_coal_ints!
using Cloudy.Sedimentation


rtol = 1e-3

## EquationTypes.jl
CoalescenceStyle <: AbstractStyle
AnalyticalCoalStyle <: CoalescenceStyle
NumericalCoalStyle <: CoalescenceStyle
AnalyticalCoalStyle() isa NumericalCoalStyle
NumericalCoalStyle() isa NumericalCoalStyle

## Coalescence.jl
## Analytical cases
# Constant kernel test (e.g, Smoluchowski 1916)
function sm1916(n_steps, δt; is_kernel_function = true, is_one_mode = true)
    # Parameters & initial condition
    kernel_func = (x, y) -> 1.0
<<<<<<< HEAD
    ker = Array{CoalescenceTensor{FT}}(undef, 1, 1)
    ker[1, 1] = (is_kernel_function == true) ? CoalescenceTensor(kernel_func, 0, 100.0) : CoalescenceTensor([1.0])
=======
    ker = (is_kernel_function == true) ? CoalescenceTensor(kernel_func, 0, 100.0) : CoalescenceTensor([1.0])
>>>>>>> 84edbf78

    # Initial condition
    mom = ArrayPartition([1.0, 2.0])
    dist = [ExponentialPrimitiveParticleDistribution(1.0, 1.0)]
    coal_data = initialize_coalescence_data(AnalyticalCoalStyle(), ker, [nparams(dist[1])])

    # Euler steps
    for i in 1:n_steps
        update_dist_from_moments!(dist[1], mom.x[1])
        update_coal_ints!(AnalyticalCoalStyle(), dist, coal_data)
        dmom = coal_data.coal_ints
        mom += δt * dmom
    end

    return mom
end

# Smoluchowski 1916 analytical result for 0th moment
function sm1916_ana(t, a, b)
    1 / (1 / a + b / 2 * t)
end

n_steps = 5
δt = 1e-4
rtol = 1e-3
# Run tests
for i in 0:n_steps
    t = δt * i
    @test sm1916(n_steps, δt) ≈ Array{FT}([sm1916_ana(t, 1, 1), 2.0]) rtol = rtol
    @test sm1916(n_steps, δt, is_kernel_function = false) ≈ Array{FT}([sm1916_ana(t, 1, 1), 2.0]) rtol = rtol
end

# Test Exponential + Gamma
# setup
mom_p = ArrayPartition([100.0, 10.0, 2.0], [1.0, 1])
dist = [
    GammaPrimitiveParticleDistribution(FT(100), FT(0.1), FT(1)),
    ExponentialPrimitiveParticleDistribution(FT(1), FT(1)),
]
<<<<<<< HEAD
kernel = Array{CoalescenceTensor{FT}}(undef, length(dist), length(dist))
kernel .= CoalescenceTensor((x, y) -> 5e-3 * (x + y), 1, FT(10))
=======
kernel = CoalescenceTensor((x, y) -> 5e-3 * (x + y), 1, FT(10))
>>>>>>> 84edbf78
NProgMoms = [nparams(d) for d in dist]
r = maximum([ker.r for ker in kernel])
s = [length(mom_p.x[i]) for i in 1:2]
thresholds = [FT(0.5), Inf]
coal_data = initialize_coalescence_data(AnalyticalCoalStyle(), kernel, NProgMoms, dist_thresholds = thresholds)

# action
update_coal_ints!(AnalyticalCoalStyle(), dist, coal_data)

n_mom = maximum(s) + r
mom = zeros(FT, 2, n_mom)
for i in 1:2
    for j in 1:n_mom
        mom[i, j] = moment(dist[i], FT(j - 1))
    end
end

int_w_thrsh = zeros(FT, n_mom, n_mom)
mom_times_mom = zeros(FT, n_mom, n_mom)
for i in 1:n_mom
    for j in i:n_mom
        mom_times_mom[i, j] = mom[1, i] * mom[1, j]
        tmp =
            (mom_times_mom[i, j] < eps(FT)) ? FT(0) : moment_source_helper(dist[1], FT(i - 1), FT(j - 1), thresholds[1])
        int_w_thrsh[i, j] = min(mom_times_mom[i, j], tmp)
        mom_times_mom[j, i] = mom_times_mom[i, j]
        int_w_thrsh[j, i] = int_w_thrsh[i, j]
    end
end

coal_int = similar(mom_p)
for i in 1:2
    j = (i == 1) ? 2 : 1
    for k in 0:(s[i] - 1)
        temp = 0.0

        for a in 0:r
            for b in 0:r
                coef = kernel[i, j].c[a + 1, b + 1]
                temp -= coef * mom[i, a + k + 1] * mom[i, b + 1]
                temp -= coef * mom[i, a + k + 1] * mom[j, b + 1]
                for c in 0:k
                    coef_binomial = coef * binomial(k, c)
                    if i == 1
                        temp += 0.5 * coef_binomial * int_w_thrsh[a + c + 1, b + k - c + 1]
                    elseif i == 2
                        tmp_s12 =
                            0.5 *
                            coef_binomial *
                            (mom_times_mom[a + c + 1, b + k - c + 1] - int_w_thrsh[a + c + 1, b + k - c + 1])
                        temp += tmp_s12
                        tmp_s21 = 0.5 * coef_binomial * mom[i, a + c + 1] * mom[i, b + k - c + 1]
                        temp += tmp_s21
                        temp += coef_binomial * mom[j, a + c + 1] * mom[i, b + k - c + 1]
                    end
                end
            end
        end

        coal_int.x[i][k + 1] = temp
    end
end

# test
@test coal_data.coal_ints.x[1][1] ≈ coal_int.x[1][1] rtol = 10 * eps(FT)
@test coal_data.coal_ints.x[1][2] ≈ coal_int.x[1][2] rtol = 10 * eps(FT)
@test coal_data.coal_ints.x[1][3] ≈ coal_int.x[1][3] rtol = 10 * eps(FT)
@test coal_data.coal_ints.x[2][1] ≈ coal_int.x[2][1] rtol = 10 * eps(FT)
@test coal_data.coal_ints.x[2][2] ≈ coal_int.x[2][2] rtol = 10 * eps(FT)

# Numerical cases
# weighting function
dist1 = GammaPrimitiveParticleDistribution(10.0, 10.0, 3.0)
pdists = [dist1]
@test weighting_fn(10.0, 1, pdists) == 1.0
@test_throws AssertionError weighting_fn(10.0, 2, pdists)

dist2 = GammaPrimitiveParticleDistribution(20.0, 100.0, 5.0)
pdists = [dist1, dist2]
@test weighting_fn(100.0, 1, pdists) == 0.5969233398831713
@test weighting_fn(100.0, 2, pdists) == 1.0
@test abs(weighting_fn(rtol, 1, pdists) - 1.0) <= rtol

# q_integrands
kernel = LinearKernelFunction(1.0)
dist3 = GammaPrimitiveParticleDistribution(2.0, 500.0, 6.0)
pdists = [dist1, dist2, dist3]
x = 50.0
y = 20.0
for j in 1:3
    for k in 1:3
        if j == k
            @test_throws AssertionError q_integrand_inner(x, y, j, k, kernel, pdists)
        else
            @test q_integrand_inner(x, y, j, k, kernel, pdists) > 0.0
            @test_throws AssertionError q_integrand_inner(y, x, j, k, kernel, pdists)
            for moment_order in 0:2
                @test q_integrand_outer(x, j, k, kernel, pdists, FT(moment_order)) > 0.0
                @test q_integrand_outer(y, j, k, kernel, pdists, FT(moment_order)) > 0.0
            end
        end
    end
end

# r_integrands
for moment_order in 0:2
    for j in 1:3
        for k in 1:3
            @test r_integrand_outer(x, j, k, kernel, pdists, FT(moment_order)) > 0.0
            @test r_integrand_outer(y, j, k, kernel, pdists, FT(moment_order)) > 0.0
            @test r_integrand_inner(x, y, j, k, kernel, pdists) > 0.0
            @test r_integrand_inner(y, x, j, k, kernel, pdists) > 0.0
            @test r_integrand_inner(x, y, k, j, kernel, pdists) > 0.0
        end
    end
end

# s_integrands
for k in 1:3
    for moment_order in 0:2
        @test s_integrand_inner(x, k, kernel, pdists, FT(moment_order)) > 0.0
        @test s_integrand1(x, k, kernel, pdists, FT(moment_order)) >= 0.0
        @test s_integrand2(x, k, kernel, pdists, FT(moment_order)) >= 0.0
        @test isapprox(
            s_integrand1(x, k, kernel, pdists, FT(moment_order)) + s_integrand2(x, k, kernel, pdists, FT(moment_order)),
            s_integrand_inner(x, k, kernel, pdists, FT(moment_order)),
            rtol = 1e-6,
        )
    end
end

(Q, R, S, coal_ints) = initialize_coalescence_data(3, 3)

moment_order = 1

update_Q_coalescence_matrix!(moment_order, kernel, pdists, Q)
@test maximum(Q[end, :]) == 0.0
@test minimum(Q[1, 2:end]) > 0.0
update_R_coalescence_matrix!(moment_order, kernel, pdists, R)
@test minimum(R) > 0.0

update_S_coalescence_matrix!(moment_order, kernel, pdists, S)
@test S[end, 2] == 0.0
@test maximum(S) > 0.0

moment_order = 0
get_coalescence_integral_moment_qrs!(moment_order, kernel, pdists, Q, R, S)
@test maximum(Q[end, :]) == 0.0
@test minimum(Q[1, 2:end]) > 0.0
@test minimum(R) > 0.0
@test S[end, 2] == 0.0
@test maximum(S) > 0.0

coal_data = initialize_coalescence_data(3, 3)
update_coal_ints!(NumericalCoalStyle(), 3, kernel, pdists, coal_data)
@test coal_data.coal_ints[1, 1] < 0.0
@test sum(coal_data.coal_ints[:, 1]) < 0.0
@test isapprox(sum(coal_data.coal_ints[:, 2]), 0.0; atol = 1e-2)
@test sum(coal_data.coal_ints[:, 3]) > 0.0

dist1b = ExponentialPrimitiveParticleDistribution(10.0, 100.0)
pdists = [dist1b, dist2, dist3]
@test_throws ArgumentError update_coal_ints!(NumericalCoalStyle(), 3, kernel, pdists, coal_data)

## Sedimentation.jl
# Sedimentation moment flux tests
par = (; pdists = [ExponentialPrimitiveParticleDistribution(1.0, 1.0)], vel = [(1.0, 0.0), (-1.0, 1.0 / 6)])
mom = [1.0, 1.0]
@test get_sedimentation_flux(par) ≈ [-1.0 + gamma(1.0 + 1.0 / 6), -1.0 + gamma(2.0 + 1.0 / 6)] rtol = rtol<|MERGE_RESOLUTION|>--- conflicted
+++ resolved
@@ -36,12 +36,7 @@
 function sm1916(n_steps, δt; is_kernel_function = true, is_one_mode = true)
     # Parameters & initial condition
     kernel_func = (x, y) -> 1.0
-<<<<<<< HEAD
-    ker = Array{CoalescenceTensor{FT}}(undef, 1, 1)
-    ker[1, 1] = (is_kernel_function == true) ? CoalescenceTensor(kernel_func, 0, 100.0) : CoalescenceTensor([1.0])
-=======
     ker = (is_kernel_function == true) ? CoalescenceTensor(kernel_func, 0, 100.0) : CoalescenceTensor([1.0])
->>>>>>> 84edbf78
 
     # Initial condition
     mom = ArrayPartition([1.0, 2.0])
@@ -81,12 +76,7 @@
     GammaPrimitiveParticleDistribution(FT(100), FT(0.1), FT(1)),
     ExponentialPrimitiveParticleDistribution(FT(1), FT(1)),
 ]
-<<<<<<< HEAD
-kernel = Array{CoalescenceTensor{FT}}(undef, length(dist), length(dist))
-kernel .= CoalescenceTensor((x, y) -> 5e-3 * (x + y), 1, FT(10))
-=======
 kernel = CoalescenceTensor((x, y) -> 5e-3 * (x + y), 1, FT(10))
->>>>>>> 84edbf78
 NProgMoms = [nparams(d) for d in dist]
 r = maximum([ker.r for ker in kernel])
 s = [length(mom_p.x[i]) for i in 1:2]
