using Cloudy.ParticleDistributions
using Cloudy.EquationTypes
using Cloudy.KernelFunctions
using Cloudy.KernelTensors
using Cloudy.Coalescence:
    weighting_fn,
    q_integrand_inner,
    q_integrand_outer,
    r_integrand_inner,
    r_integrand_outer,
    s_integrand1,
    s_integrand2,
    s_integrand_inner,
    update_R_coalescence_matrix!,
    update_S_coalescence_matrix!,
    update_Q_coalescence_matrix!,
    initialize_coalescence_data,
    get_coalescence_integral_moment_qrs!,
    update_coal_ints!,
    update_moments!,
    update_finite_2d_integrals!
using Cloudy.Sedimentation
using Cloudy.Condensation
using JET: @test_opt
using QuadGK

rtol = 1e-4

dist1a = GammaPrimitiveParticleDistribution(10.0, 100.0, 3.0)
dist1b = ExponentialPrimitiveParticleDistribution(10.0, 100.0)
dist2a = GammaPrimitiveParticleDistribution(1.0, 10.0, 5.0)
dist2b = ExponentialPrimitiveParticleDistribution(10.0, 1000.0)

# Analytical Coal
kernel = CoalescenceTensor((x, y) -> x + y, 1, 1e-6)
NProgMoms = [3, 3, 3]
@test_opt initialize_coalescence_data(AnalyticalCoalStyle(), kernel, NProgMoms)
@test_opt initialize_coalescence_data(AnalyticalCoalStyle(), kernel, NProgMoms, norms = [10.0, 0.1])
moment_order = 0

for pdists in ((dist1a,), (dist1a, dist2a))
    local NProgMoms = [nparams(dist) for dist in pdists]
    cd = initialize_coalescence_data(AnalyticalCoalStyle(), kernel, NProgMoms)

    @test_opt update_moments!(pdists, cd.moments)
    #@test_opt update_finite_2d_integrals!(pdists, cd.dist_thresholds, cd.moments, cd.finite_2d_ints)
    @test_opt update_Q_coalescence_matrix!(
        AnalyticalCoalStyle(),
        moment_order,
        cd.moments,
        cd.matrix_of_kernels,
        NProgMoms,
        cd.Q,
    )
    @test_opt update_R_coalescence_matrix!(
        AnalyticalCoalStyle(),
        moment_order,
        cd.moments,
        cd.matrix_of_kernels,
        NProgMoms,
        cd.R,
    )
    @test_opt update_S_coalescence_matrix!(
        AnalyticalCoalStyle(),
        moment_order,
        cd.moments,
        cd.finite_2d_ints,
        cd.matrix_of_kernels,
        NProgMoms,
        cd.S,
    )
    @test_opt get_coalescence_integral_moment_qrs!(AnalyticalCoalStyle(), moment_order, NProgMoms, cd)
    @test_opt update_coal_ints!(AnalyticalCoalStyle(), pdists, cd)
end

for pdists in ((dist1b,), (dist1b, dist2b))
    local NProgMoms = [nparams(dist) for dist in pdists]
    cd = initialize_coalescence_data(AnalyticalCoalStyle(), kernel, NProgMoms)

    @test_opt update_moments!(pdists, cd.moments)
    @test_opt update_finite_2d_integrals!(pdists, cd.dist_thresholds, cd.moments, cd.finite_2d_ints)
    @test_opt update_Q_coalescence_matrix!(
        AnalyticalCoalStyle(),
        moment_order,
        cd.moments,
        cd.matrix_of_kernels,
        NProgMoms,
        cd.Q,
    )
    @test_opt update_R_coalescence_matrix!(
        AnalyticalCoalStyle(),
        moment_order,
        cd.moments,
        cd.matrix_of_kernels,
        NProgMoms,
        cd.R,
    )
    @test_opt update_S_coalescence_matrix!(
        AnalyticalCoalStyle(),
        moment_order,
        cd.moments,
        cd.finite_2d_ints,
        cd.matrix_of_kernels,
        NProgMoms,
        cd.S,
    )
    @test_opt get_coalescence_integral_moment_qrs!(AnalyticalCoalStyle(), moment_order, NProgMoms, cd)
    @test_opt update_coal_ints!(AnalyticalCoalStyle(), pdists, cd)
end

# Numerical Coal
kernel = LinearKernelFunction(1.0)
x = 50.0
y = 20.0
j = 1
k = 2
for pdists in ((dist1a, dist2a), (dist1b, dist2b))
    # weighting function
    @test_opt weighting_fn(10.0, 1, pdists)
    @test_opt weighting_fn(8.0, 2, pdists)

    # q_integrands
    @test_opt q_integrand_inner(x, y, j, k, kernel, pdists)
    @test_opt q_integrand_outer(x, j, k, kernel, pdists, 0.0)
    @test_opt q_integrand_outer(x, j, k, kernel, pdists, 1.0)
    @test_opt q_integrand_outer(x, j, k, kernel, pdists, 1.5)

    # r_integrands
    @test_opt r_integrand_inner(x, y, j, k, kernel, pdists)
    @test_opt r_integrand_outer(x, j, k, kernel, pdists, 0.0)
    @test_opt r_integrand_outer(x, j, k, kernel, pdists, 1.0)

    # s_integrands
    @test_opt s_integrand_inner(x, k, kernel, pdists, 1.0)
    @test_opt s_integrand1(x, k, kernel, pdists, 1.0)
    @test_opt s_integrand2(x, k, kernel, pdists, 1.0)
end

# overall Q R S fill matrices 
# n = 1
kernel = LinearKernelFunction(1.0)
NProgMoms = [3, 3, 3]
@test_opt initialize_coalescence_data(NumericalCoalStyle(), kernel, NProgMoms)
@test_opt initialize_coalescence_data(NumericalCoalStyle(), kernel, NProgMoms, norms = [10.0, 0.1])
moment_order = 0.0

<<<<<<< HEAD
for pdists in ([dist1a], [dist1a, dist2a], [dist1b], [dist1b, dist2b])
=======
for pdists in ((dist1a,), (dist1a, dist2a), (dist1b,), (dist1b, dist2b))
>>>>>>> 5ef460f8
    local NProgMoms = [nparams(dist) for dist in pdists]
    cd = initialize_coalescence_data(NumericalCoalStyle(), kernel, NProgMoms)

    # TODO: changing from vector to tuple of distributions breaks opt tests on numerical coal style
    @test_opt update_Q_coalescence_matrix!(NumericalCoalStyle(), moment_order, pdists, cd.kernel_func, cd.Q)
    # @test_opt update_R_coalescence_matrix!(NumericalCoalStyle(), moment_order, pdists, cd.kernel_func, cd.R)
    # @test_opt update_S_coalescence_matrix!(NumericalCoalStyle(), moment_order, pdists, cd.kernel_func, cd.S)
    # @test_opt get_coalescence_integral_moment_qrs!(NumericalCoalStyle(), moment_order, pdists, cd)
    # @test_opt update_coal_ints!(NumericalCoalStyle(), pdists, cd)
end

## Sedimentation.jl
# Sedimentation moment flux tests
pdists = (ExponentialPrimitiveParticleDistribution(1.0, 1.0),)
vel = ((1.0, 0.0), (-1.0, 1.0 / 6))
@test_opt get_sedimentation_flux(pdists, vel)
@test 64 >= @allocated get_sedimentation_flux(pdists, vel)
pdists = (ExponentialPrimitiveParticleDistribution(1.0, 1.0), GammaPrimitiveParticleDistribution(1.0, 2.0, 3.0))
@test_opt get_sedimentation_flux(pdists, vel)
get_sedimentation_flux(pdists, vel) # TODO allocates on the first run!
@test 64 >= @allocated get_sedimentation_flux(pdists, vel)

## Condensation.jl
# Condensation moment tests
pdists = (ExponentialPrimitiveParticleDistribution(1.0, 1.0),)
ξ = 1e-6
s = 0.01
@test_opt get_cond_evap(pdists, s, ξ)
<<<<<<< HEAD
@test 144 >= @allocated get_cond_evap(pdists, s, ξ)
# TODO allocation tests fail on the first run?
pdists = (ExponentialPrimitiveParticleDistribution(1.0, 1.0), GammaPrimitiveParticleDistribution(1.0, 2.0, 3.0))
@test_opt get_cond_evap(pdists, s, ξ)
@test 368 >= @allocated get_cond_evap(pdists, s, ξ)
=======
@test 32 >= @allocated get_cond_evap(pdists, s, ξ)
pdists = (
    ExponentialPrimitiveParticleDistribution(1.0, 1.0),
    GammaPrimitiveParticleDistribution(1.0, 2.0, 3.0),
    GammaPrimitiveParticleDistribution(0.1, 10.0, 3.0),
)
@test_opt get_cond_evap(pdists, s, ξ)
@test 80 >= @allocated get_cond_evap(pdists, s, ξ)
>>>>>>> 5ef460f8
<|MERGE_RESOLUTION|>--- conflicted
+++ resolved
@@ -144,11 +144,7 @@
 @test_opt initialize_coalescence_data(NumericalCoalStyle(), kernel, NProgMoms, norms = [10.0, 0.1])
 moment_order = 0.0
 
-<<<<<<< HEAD
-for pdists in ([dist1a], [dist1a, dist2a], [dist1b], [dist1b, dist2b])
-=======
 for pdists in ((dist1a,), (dist1a, dist2a), (dist1b,), (dist1b, dist2b))
->>>>>>> 5ef460f8
     local NProgMoms = [nparams(dist) for dist in pdists]
     cd = initialize_coalescence_data(NumericalCoalStyle(), kernel, NProgMoms)
 
@@ -177,13 +173,6 @@
 ξ = 1e-6
 s = 0.01
 @test_opt get_cond_evap(pdists, s, ξ)
-<<<<<<< HEAD
-@test 144 >= @allocated get_cond_evap(pdists, s, ξ)
-# TODO allocation tests fail on the first run?
-pdists = (ExponentialPrimitiveParticleDistribution(1.0, 1.0), GammaPrimitiveParticleDistribution(1.0, 2.0, 3.0))
-@test_opt get_cond_evap(pdists, s, ξ)
-@test 368 >= @allocated get_cond_evap(pdists, s, ξ)
-=======
 @test 32 >= @allocated get_cond_evap(pdists, s, ξ)
 pdists = (
     ExponentialPrimitiveParticleDistribution(1.0, 1.0),
@@ -191,5 +180,4 @@
     GammaPrimitiveParticleDistribution(0.1, 10.0, 3.0),
 )
 @test_opt get_cond_evap(pdists, s, ξ)
-@test 80 >= @allocated get_cond_evap(pdists, s, ξ)
->>>>>>> 5ef460f8
+@test 80 >= @allocated get_cond_evap(pdists, s, ξ)