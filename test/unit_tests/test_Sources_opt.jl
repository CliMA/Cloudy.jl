--- conflicted
+++ resolved
@@ -80,12 +80,11 @@
     NProgMoms = [nparams(dist) for dist in pdists]
     cd = initialize_coalescence_data(NumericalCoalStyle(), kernel, NProgMoms)
 
-<<<<<<< HEAD
-    @test_opt update_Q_coalescence_matrix!(moment_order, kernel, pdists, cd.Q)
-    @test_opt update_R_coalescence_matrix!(moment_order, kernel, pdists, cd.R)
-    @test_opt update_S_coalescence_matrix!(moment_order, kernel, pdists, cd.S)
-    @test_opt get_coalescence_integral_moment_qrs!(moment_order, kernel, pdists, cd.Q, cd.R, cd.S)
-    @test_opt update_coal_ints!(NumericalCoalStyle(), 2, kernel, pdists, cd)
+    @test_opt update_Q_coalescence_matrix!(NumericalCoalStyle(), moment_order, pdists, cd.kernel_func, cd.Q)
+    @test_opt update_R_coalescence_matrix!(NumericalCoalStyle(), moment_order, pdists, cd.kernel_func, cd.R)
+    @test_opt update_S_coalescence_matrix!(NumericalCoalStyle(), moment_order, pdists, cd.kernel_func, cd.S)
+    @test_opt get_coalescence_integral_moment_qrs!(NumericalCoalStyle(), moment_order, pdists, cd)
+    @test_opt update_coal_ints!(NumericalCoalStyle(), pdists, cd)
 end
 
 ## Sedimentation.jl
@@ -96,12 +95,4 @@
 ## Condensation.jl
 # Condensation moment tests
 par = (; pdists = [ExponentialPrimitiveParticleDistribution(1.0, 1.0)], ξ = 1e-6)
-@test_opt get_cond_evap(0.01, par)
-=======
-    @test_opt update_Q_coalescence_matrix!(NumericalCoalStyle(), moment_order, pdists, cd.kernel_func, cd.Q)
-    @test_opt update_R_coalescence_matrix!(NumericalCoalStyle(), moment_order, pdists, cd.kernel_func, cd.R)
-    @test_opt update_S_coalescence_matrix!(NumericalCoalStyle(), moment_order, pdists, cd.kernel_func, cd.S)
-    @test_opt get_coalescence_integral_moment_qrs!(NumericalCoalStyle(), moment_order, pdists, cd)
-    @test_opt update_coal_ints!(NumericalCoalStyle(), pdists, cd)
-end
->>>>>>> b136abd6
+@test_opt get_cond_evap(0.01, par)